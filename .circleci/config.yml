--- conflicted
+++ resolved
@@ -121,20 +121,6 @@
         command: |
           python -m pip install --upgrade pip
           python -m pip install tox
-<<<<<<< HEAD
-    # latexpdf turned off for now - won't build due to long line lengths
-    # - run:
-    #     name: install latexpdf dependencies
-    #     command: |
-    #       sudo apt-get update
-    #       sudo apt-get install latexmk tex-gyre texlive-fonts-extra texlive-xetex xindy
-=======
-    - run:
-        name: install latexpdf dependencies
-        command: |
-          sudo apt-get update
-          sudo apt-get install latexmk tex-gyre texlive-fonts-extra texlive-xetex xindy
->>>>>>> 788305f6
     - run:
         name: run tox
         command: python -m tox run -r
@@ -149,7 +135,6 @@
   resource_class: xlarge
 
 jobs:
-<<<<<<< HEAD
   common:
     parameters:
       python_minor_version:
@@ -161,97 +146,28 @@
       - image: cimg/python:3.<< parameters.python_minor_version >>
     environment:
       TOXENV: py3<< parameters.python_minor_version >>-<< parameters.tox_env >>
-=======
+
+  geth:
+    parameters:
+      python_minor_version:
+        type: string
+      tox_env:
+        type: string
+    <<: *geth_steps
+    docker:
+      - image: cimg/python:3.<< parameters.python_minor_version >>
+    environment:
+      TOXENV: py3<< parameters.python_minor_version >>-<< parameters.tox_env >>
+
   docs:
+    parameters:
+      python_minor_version:
+        type: string
     <<: *docs
     docker:
-      - image: cimg/python:3.10
-        environment:
-          TOXENV: docs
-
-  py38-core:
-    <<: *common
-    docker:
-      - image: cimg/python:3.8
-        environment:
-          TOXENV: py38-core
-  py39-core:
-    <<: *common
-    docker:
-      - image: cimg/python:3.9
-        environment:
-          TOXENV: py39-core
-  py310-core:
-    <<: *common
-    docker:
-      - image: cimg/python:3.10
-        environment:
-          TOXENV: py310-core
-  py311-core:
-    <<: *common
-    docker:
-      - image: cimg/python:3.11
-        environment:
-          TOXENV: py311-core
-  py312-core:
-    <<: *common
-    docker:
-      - image: cimg/python:3.12
-        environment:
-          TOXENV: py312-core
-  py313-core:
-    <<: *common
-    docker:
-      - image: cimg/python:3.13
-        environment:
-          TOXENV: py313-core
->>>>>>> 788305f6
-
-  geth:
-    parameters:
-      python_minor_version:
-        type: string
-      tox_env:
-        type: string
-    <<: *geth_steps
-    docker:
-<<<<<<< HEAD
       - image: cimg/python:3.<< parameters.python_minor_version >>
     environment:
-      TOXENV: py3<< parameters.python_minor_version >>-<< parameters.tox_env >>
-=======
-      - image: cimg/python:3.12
-        environment:
-          TOXENV: py312-lint
-  py313-lint:
-    <<: *common
-    docker:
-      - image: cimg/python:3.13
-        environment:
-          TOXENV: py313-lint
->>>>>>> 788305f6
-
-  docs:
-    parameters:
-      python_minor_version:
-        type: string
-    <<: *docs
-    docker:
-<<<<<<< HEAD
-      - image: cimg/python:3.<< parameters.python_minor_version >>
-    environment:
       TOXENV: docs
-=======
-      - image: cimg/python:3.12
-        environment:
-          TOXENV: py312-wheel
-  py313-wheel:
-    <<: *common
-    docker:
-      - image: cimg/python:3.13
-        environment:
-          TOXENV: py313-wheel
->>>>>>> 788305f6
 
   windows-wheel:
     parameters:
@@ -280,7 +196,6 @@
             source $BASH_ENV
             pyenv update
       - run:
-<<<<<<< HEAD
           name: install latest python version and tox
           command: |
             LATEST_VERSION=$(pyenv install --list | grep -E "^\s*3\.<< parameters.python_minor_version >>\.[0-9]+$" | tail -1 | tr -d ' ')
@@ -298,50 +213,6 @@
           paths:
             - .tox
           key: cache-v1-{{ arch }}-{{ .Environment.CIRCLE_JOB }}-{{ checksum "setup.py" }}-{{ checksum "tox.ini" }}
-=======
-          name: set minor version
-          command: echo "export MINOR_VERSION='3.12'" >> $BASH_ENV
-      - <<: *install-latest-python-step
-      - <<: *run-tox-step
-      - <<: *save-cache-step
-
-  py313-windows-wheel:
-    <<: *windows-wheel-setup
-    steps:
-      - checkout
-      - <<: *restore-cache-step
-      - <<: *install-pyenv-step
-      - run:
-          name: set minor version
-          command: echo "export MINOR_VERSION='3.13'" >> $BASH_ENV
-      - <<: *install-latest-python-step
-      - <<: *run-tox-step
-      - <<: *save-cache-step
-
-define: &all_jobs
-  - docs
-  - py38-core
-  - py39-core
-  - py310-core
-  - py311-core
-  - py312-core
-  - py313-core
-  - py38-lint
-  - py39-lint
-  - py310-lint
-  - py311-lint
-  - py312-lint
-  - py313-lint
-  - py38-wheel
-  - py39-wheel
-  - py310-wheel
-  - py311-wheel
-  - py312-wheel
-  - py313-wheel
-  - py311-windows-wheel
-  - py312-windows-wheel
-  - py313-windows-wheel
->>>>>>> 788305f6
 
 workflows:
   version: 2
