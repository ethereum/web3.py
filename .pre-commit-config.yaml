--- conflicted
+++ resolved
@@ -47,11 +47,7 @@
     hooks:
     -   id: mypy-local
         name: run mypy with all dev dependencies present
-<<<<<<< HEAD
         entry: python -m mypy -p web3
-=======
-        entry: python -m mypy -p <MODULE_NAME>
->>>>>>> 788305f6
         language: system
         always_run: true
         pass_filenames: false
