--- conflicted
+++ resolved
@@ -9,6 +9,7 @@
 	@echo "dist - build package and cat contents of the dist directory"
 	@echo "lint - fix linting issues with pre-commit"
 	@echo "test - run tests quickly with the default Python"
+	@echo "benchmark - run benchmark tests"
 	@echo "docs - generate docs and open in browser (linux-docs for version on linux)"
 	@echo "autobuild-docs - live update docs when changes are saved"
 	@echo "package-test - build package and install it in a venv for manual testing"
@@ -55,20 +56,7 @@
 autobuild-docs:
 	sphinx-autobuild --open-browser docs docs/_build/html
 
-<<<<<<< HEAD
-build-docs:
-	sphinx-apidoc -o docs/ . setup.py "*conftest*" "tests" "web3/tools/*"
-	$(MAKE) -C docs clean
-	$(MAKE) -C docs html
-	$(MAKE) -C docs doctest
-
-build-docs-ci:
-	# pdf turned off for now - long line lengths break the build
-	# $(MAKE) -C docs latexpdf
-	$(MAKE) -C docs epub
-=======
 # docs helpers
->>>>>>> 788305f6
 
 validate-newsfragments:
 	python ./newsfragments/validate_files.py
@@ -85,7 +73,6 @@
 check-docs-ci: build-docs build-docs-ci validate-newsfragments
 
 build-docs-ci:
-	$(MAKE) -C docs latexpdf
 	$(MAKE) -C docs epub
 
 # release commands
@@ -103,40 +90,17 @@
 	make build-docs
 	git commit -m "Compile release notes for v$(UPCOMING_VERSION)"
 
-<<<<<<< HEAD
-release: check-bump clean
-	# require that upstream is configured for ethereum/web3.py
-	@git remote -v | grep "upstream[[:space:]]git@github.com:ethereum/web3.py.git (push)\|upstream[[:space:]]https://github.com/ethereum/web3.py (push)"
-	# verify that docs build correctly
-=======
 release: check-bump check-git clean
 	# verify that notes command ran correctly
->>>>>>> 788305f6
 	./newsfragments/validate_files.py is-empty
 	CURRENT_SIGN_SETTING=$(git config commit.gpgSign)
 	git config commit.gpgSign true
-<<<<<<< HEAD
-	bumpversion $(bump)
-	python -m build
-	git push upstream && git push upstream --tags
-	twine upload dist/*
-=======
 	bump-my-version bump $(bump)
 	python -m build
->>>>>>> 788305f6
 	git config commit.gpgSign "$(CURRENT_SIGN_SETTING)"
 	git push upstream && git push upstream --tags
 	twine upload dist/*
 
-<<<<<<< HEAD
-dist: clean
-	python -m build
-	ls -l dist
-
-package: clean
-	python -m build
-	python web3/scripts/release/test_package.py
-=======
 # release helpers
 
 check-bump:
@@ -145,9 +109,8 @@
 endif
 
 check-git:
-	# require that upstream is configured for ethereum/<REPO_NAME>
-	@if ! git remote -v | grep "upstream[[:space:]]git@github.com:ethereum/<REPO_NAME>.git (push)\|upstream[[:space:]]https://github.com/ethereum/<REPO_NAME> (push)"; then \
-		echo "Error: You must have a remote named 'upstream' that points to '<REPO_NAME>'"; \
+	# require that upstream is configured for ethereum/web3.py
+	@if ! git remote -v | grep "upstream[[:space:]]git@github.com:ethereum/web3.py.git (push)\|upstream[[:space:]]https://github.com/ethereum/web3.py (push)"; then \
+		echo "Error: You must have a remote named 'upstream' that points to 'web3.py'"; \
 		exit 1; \
-	fi
->>>>>>> 788305f6
+	fi