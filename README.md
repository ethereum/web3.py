--- conflicted
+++ resolved
@@ -102,9 +102,6 @@
 You can listen for events using the `on` and `pastEvents` functions on a
 contract.
 
-<<<<<<< HEAD
-All function and property requests block until a response is received.  Asynchronous function calling has not yet been implemented.
-=======
 ```python
 def transfer_callback(log_entry):
     ...  # do something with the log.
@@ -112,34 +109,10 @@
 # create a filter and register a callback.
 filter = MyContract.on("Transfer", {})
 filter.watch(transfer_callback)
->>>>>>> 629a6885
 
 filter.stop_watching()
 ```
 
-<<<<<<< HEAD
-### Not implemented functionality
-
-web3.py does not implement all JavaScript API yet. In the case of missing functionality you can directly call the underlying RPC API using [ethereum-rpc-client](https://github.com/pipermerriam/ethereum-rpc-client). For example you can use this to access the filter logs for events (topics) of smart contracts.
-
-Example:
-
-```python
-from eth_rpc_client import Client
-
-def get_rpc_client(web3: Web3) -> Client:
-    """Get a raw Ethereum RPC client for an underyling web3 client."""
-
-    c = Client(web3.currentProvider.host, web3.currentProvider.port)
-    c.session = web3.currentProvider.session
-    return c
-
-
-client = get_rpc_client(web3)
-logs = client.get_logs(address="0x0....")
-
-```
-=======
 The underlying asynchronous operations are managed by `gevent`.
 
 
@@ -147,7 +120,6 @@
 
 Web3.py does not currently support asynchronous calling patterns.
 
->>>>>>> 629a6885
 
 ### `web3`
 
