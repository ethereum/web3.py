--- conflicted
+++ resolved
@@ -92,32 +92,6 @@
     return _wait_for_block
 
 
-<<<<<<< HEAD
-=======
-@pytest.fixture(scope="module")
-def async_wait_for_block():
-    async def _wait_for_block(async_w3, block_number=1, timeout=None):
-        if not timeout:
-            current_block_number = await async_w3.eth.block_number
-            timeout = (block_number - current_block_number) * 3
-        
-
-        await asyncio.wait_for(
-            async_w3.manager.coro_request('evm_mine', []),
-            timeout=timeout
-        )
-        # poll_delay_counter = PollDelayCounter()
-        # while True:
-        #     async_w3_eth_blocknumber = await async_w3.eth.block_number
-        #     if async_w3_eth_blocknumber < block_number:
-        #         break
-        #     await async_w3.manager.coro_request('evm_mine', [])
-        #     asyncio.sleep(poll_delay_counter())
-    
-    return _wait_for_block
->>>>>>> 95280b28
-
-
 @pytest.fixture(scope="module")
 def wait_for_transaction():
     def _wait_for_transaction(w3, txn_hash, timeout=120):
@@ -134,25 +108,6 @@
     return _wait_for_transaction
 
 
-<<<<<<< HEAD
-=======
-@pytest.fixture(scope="module")
-def async_wait_for_transaction():
-    async def _wait_for_transaction(async_w3, txn_hash, timeout=120):
-        poll_delay_counter = PollDelayCounter()
-        with Timeout(timeout) as timeout:
-            while True:
-                txn_receipt = await async_w3.eth.get_transaction_receipt(txn_hash)
-                if txn_receipt is not None:
-                    break
-                asyncio.sleep(poll_delay_counter())
-                timeout.check()
-
-        return txn_receipt
-    return _wait_for_transaction
-
-
->>>>>>> 95280b28
 @pytest.fixture()
 def w3():
     provider = EthereumTesterProvider()
