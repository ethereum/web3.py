--- conflicted
+++ resolved
@@ -4,7 +4,6 @@
 gm
 ==
 
-<<<<<<< HEAD
 .. image:: _static/banner/banner-snek.jpg
    :alt: Banner Image
 
@@ -17,6 +16,9 @@
 For project updates, follow `@EthereumPython`_ and sign up
 for new post notifications on the `blog`_.
 
+.. toctree::
+    :maxdepth: 1
+    :caption: Community
 
 Getting Started
 ---------------
@@ -46,27 +48,4 @@
 .. _blog post series: https://snakecharmers.ethereum.org/a-developers-guide-to-ethereum-pt-1
 .. _StackExchange: https://ethereum.stackexchange.com/questions/tagged/web3.py
 .. _Discord: https://discord.gg/GHryRvPB84
-.. _Github: https://github.com/ethereum/web3.py/issues
-=======
-Installation
-------------
-
-.. code-block:: bash
-
-    python -m pip install <PROJECT_NAME>
-
-
-.. toctree::
-    :maxdepth: 1
-    :caption: General
-
-    Usage<<MODULE_NAME>>
-    release_notes
-
-.. toctree::
-    :maxdepth: 1
-    :caption: Community
-
-    contributing
-    code_of_conduct
->>>>>>> 788305f6
+.. _Github: https://github.com/ethereum/web3.py/issues