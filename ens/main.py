--- conflicted
+++ resolved
@@ -111,7 +111,7 @@
 
     def _assert_control(self, account: ChecksumAddress, name: str,
                         parent_owned: Optional[str] = None) -> None:
-        if not address_in(account, self.web3.eth.accounts):
+        if not address_in(account, self.w3.eth.accounts):
             raise UnauthorizedError(
                 "in order to modify %r, you must control account %r, which owns %r" % (
                     name, account, parent_owned or name
@@ -349,18 +349,6 @@
             self._claim_ownership(new_owner, unowned, owned, super_owner, transact=transact)
             return new_owner
 
-<<<<<<< HEAD
-=======
-    def _assert_control(self, account: ChecksumAddress, name: str,
-                        parent_owned: Optional[str] = None) -> None:
-        if not address_in(account, self.w3.eth.accounts):
-            raise UnauthorizedError(
-                "in order to modify %r, you must control account %r, which owns %r" % (
-                    name, account, parent_owned or name
-                )
-            )
-
->>>>>>> bdf0d93c
     def _first_owner(self, name: str) -> Tuple[Optional[ChecksumAddress], Sequence[str], str]:
         """
         Takes a name, and returns the owner of the deepest subdomain that has an owner
@@ -431,8 +419,7 @@
 
     def _reverse_registrar(self) -> 'Contract':
         addr = self.ens.caller.owner(normal_name_to_hash(REVERSE_REGISTRAR_DOMAIN))
-<<<<<<< HEAD
-        return self.web3.eth.contract(address=addr, abi=abis.REVERSE_REGISTRAR)
+        return self.w3.eth.contract(address=addr, abi=abis.REVERSE_REGISTRAR)
         
 
 class AsyncENS(BaseENS):
@@ -454,7 +441,7 @@
        super().__init__(provider, addr, middlewares)
 
     @classmethod
-    def fromWeb3(cls, web3: 'Web3', addr: ChecksumAddress = None) -> 'ENS':
+    def fromWeb3(cls, w3: 'Web3', addr: ChecksumAddress = None) -> 'ENS':
         """
         Generate an ENS instance with web3
 
@@ -462,8 +449,8 @@
         :param hex-string addr: the address of the ENS registry on-chain. If not provided,
             ENS.py will default to the mainnet ENS registry address.
         """
-        provider = web3.manager.provider
-        middlewares = web3.middleware_onion.middlewares
+        provider = w3.manager.provider
+        middlewares = w3.middleware_onion.middlewares
         return cls(provider, addr=addr, middlewares=middlewares)
 
     async def address(self, name: str) -> Optional[ChecksumAddress]:
@@ -736,7 +723,4 @@
 
     async def _reverse_registrar(self) -> 'Contract':
         addr = await self.ens.caller.owner(normal_name_to_hash(REVERSE_REGISTRAR_DOMAIN))
-        return await self.web3.eth.contract(address=addr, abi=abis.REVERSE_REGISTRAR)
-=======
-        return self.w3.eth.contract(address=addr, abi=abis.REVERSE_REGISTRAR)
->>>>>>> bdf0d93c
+        return await self.w3.eth.contract(address=addr, abi=abis.REVERSE_REGISTRAR)