--- conflicted
+++ resolved
@@ -1,3 +1,5 @@
+import content_hash
+
 from typing import (
     TYPE_CHECKING,
     Optional,
@@ -7,15 +9,11 @@
     cast,
 )
 
-<<<<<<< HEAD
-import content_hash
-=======
 from eth_typing import (
     Address,
     ChecksumAddress,
     HexAddress,
 )
->>>>>>> 802c6f5a
 from eth_utils import (
     is_binary_address,
     is_checksum_address,
@@ -28,13 +26,10 @@
 from ens import abis
 from ens.constants import (
     EMPTY_ADDR_HEX,
-<<<<<<< HEAD
     EMPTY_SHA3_BYTES,
     RESOLVER_EIP1577_INTERFACE,
     RESOLVER_LEGACY_INTERFACE,
-=======
     ENS_MAINNET_ADDR,
->>>>>>> 802c6f5a
     REVERSE_REGISTRAR_DOMAIN,
 )
 from ens.exceptions import (
@@ -123,7 +118,6 @@
         """
         return cast(ChecksumAddress, self.resolve(name, 'addr'))
 
-<<<<<<< HEAD
     def content(self, name):
         """
         Look up the content record that `name` currently stores.
@@ -134,10 +128,7 @@
         """
         return self.resolve(name, 'content')
 
-    def name(self, address):
-=======
     def name(self, address: ChecksumAddress) -> str:
->>>>>>> 802c6f5a
         """
         Look up the name that the address points to, using a
         reverse lookup. Reverse lookup is opt-in for name owners.
@@ -191,7 +182,6 @@
         return resolver.functions.setAddr(raw_name_to_hash(name), address).transact(transact)
 
     @dict_copy
-<<<<<<< HEAD
     def setup_content(self, name, content, transact={}):
         """
         Set up the name to store the supplied content record.
@@ -247,12 +237,9 @@
         )
 
     @dict_copy
-    def setup_name(self, name, address=None, transact={}):
-=======
     def setup_name(
         self, name: str, address: ChecksumAddress=None, transact: "TxParams"={}
     ) -> HexBytes:
->>>>>>> 802c6f5a
         """
         Set up the address for reverse lookup, aka "caller ID".
         After successful setup, the method :meth:`~ens.main.ENS.name` will return
