from typing import (
    TYPE_CHECKING,
    Optional,
    Sequence,
    Tuple,
    Union,
    cast,
)

from eth_typing import (
    Address,
    ChecksumAddress,
    HexAddress,
)
from eth_utils import (
    is_binary_address,
    is_checksum_address,
    to_checksum_address,
)
from hexbytes import (
    HexBytes,
)

from ens import abis
from ens.constants import (
    EMPTY_ADDR_HEX,
<<<<<<< HEAD
    NET_VERSION_TO_ENS_ADDR,
=======
    ENS_MAINNET_ADDR,
>>>>>>> 802c6f5a
    REVERSE_REGISTRAR_DOMAIN,
)
from ens.exceptions import (
    AddressMismatch,
    UnauthorizedError,
    UnknownNetwork,
    UnownedName,
)
from ens.utils import (
    address_in,
    address_to_reverse_domain,
    default,
    dict_copy,
    init_web3,
    is_none_or_zero_address,
    is_valid_name,
    label_to_hash,
    normal_name_to_hash,
    normalize_name,
    raw_name_to_hash,
)

if TYPE_CHECKING:
    from web3 import Web3  # noqa: F401
    from web3.contract import (  # noqa: F401
        Contract,
    )
    from web3.providers import (  # noqa: F401
        BaseProvider,
    )
    from web3.types import (  # noqa: F401
        TxParams,
    )


class ENS:
    """
    Quick access to common Ethereum Name Service functions,
    like getting the address for a name.

    Unless otherwise specified, all addresses are assumed to be a `str` in
    `checksum format <https://github.com/ethereum/EIPs/blob/master/EIPS/eip-155.md>`_,
    like: ``"0x314159265dD8dbb310642f98f50C066173C1259b"``
    """

    labelhash = staticmethod(label_to_hash)
    namehash = staticmethod(raw_name_to_hash)
    nameprep = staticmethod(normalize_name)
    is_valid_name = staticmethod(is_valid_name)
    reverse_domain = staticmethod(address_to_reverse_domain)

    def __init__(
        self, provider: 'BaseProvider'=cast('BaseProvider', default), addr: ChecksumAddress=None
    ) -> None:
        """
        :param provider: a single provider used to connect to Ethereum
        :type provider: instance of `web3.providers.base.BaseProvider`
        :param hex-string addr: the address of the ENS registry on-chain. If not provided,
            ENS.py will default to the mainnet ENS registry address.
        :raises UnknownNetwork: if network is unknown
        """
        self.web3 = init_web3(provider)

        if addr:
            ens_addr = addr
        else:
            try:
                net_version = int(self.web3.net.version)
                ens_addr = NET_VERSION_TO_ENS_ADDR[net_version]
            except KeyError:
                raise UnknownNetwork(
                    "ENS is not available on the current network by default. "
                    "You need to manually set the `addr` parameter to the registry's address."
                )

        self.ens = self.web3.eth.contract(abi=abis.ENS, address=ens_addr)
        self._resolverContract = self.web3.eth.contract(abi=abis.RESOLVER)

    @classmethod
    def fromWeb3(cls, web3: 'Web3', addr: ChecksumAddress=None) -> 'ENS':
        """
        Generate an ENS instance with web3

        :param `web3.Web3` web3: to infer connection information
        :param hex-string addr: the address of the ENS registry on-chain. If not provided,
            ENS.py will default to the mainnet ENS registry address.
        """
        return cls(web3.manager.provider, addr=addr)

    def address(self, name: str) -> ChecksumAddress:
        """
        Look up the Ethereum address that `name` currently points to.

        :param str name: an ENS name to look up
        :raises InvalidName: if `name` has invalid syntax
        """
        return cast(ChecksumAddress, self.resolve(name, 'addr'))

    def name(self, address: ChecksumAddress) -> str:
        """
        Look up the name that the address points to, using a
        reverse lookup. Reverse lookup is opt-in for name owners.

        :param address:
        :type address: hex-string
        """
        reversed_domain = address_to_reverse_domain(address)
        return self.resolve(reversed_domain, get='name')

    @dict_copy
    def setup_address(
        self,
        name: str,
        address: Union[Address, ChecksumAddress, HexAddress]=cast(ChecksumAddress, default),
        transact: "TxParams"={}
    ) -> HexBytes:
        """
        Set up the name to point to the supplied address.
        The sender of the transaction must own the name, or
        its parent name.

        Example: If the caller owns ``parentname.eth`` with no subdomains
        and calls this method with ``sub.parentname.eth``,
        then ``sub`` will be created as part of this call.

        :param str name: ENS name to set up
        :param str address: name will point to this address, in checksum format. If ``None``,
            erase the record. If not specified, name will point to the owner's address.
        :param dict transact: the transaction configuration, like in
            :meth:`~web3.eth.Eth.sendTransaction`
        :raises InvalidName: if ``name`` has invalid syntax
        :raises UnauthorizedError: if ``'from'`` in `transact` does not own `name`
        """
        owner = self.setup_owner(name, transact=transact)
        self._assert_control(owner, name)
        if is_none_or_zero_address(address):
            address = None
        elif address is default:
            address = owner
        elif is_binary_address(address):
            address = to_checksum_address(cast(str, address))
        elif not is_checksum_address(address):
            raise ValueError("You must supply the address in checksum format")
        if self.address(name) == address:
            return None
        if address is None:
            address = EMPTY_ADDR_HEX
        transact['from'] = owner
        resolver: 'Contract' = self._set_resolver(name, transact=transact)
        return resolver.functions.setAddr(raw_name_to_hash(name), address).transact(transact)

    @dict_copy
    def setup_name(
        self, name: str, address: ChecksumAddress=None, transact: "TxParams"={}
    ) -> HexBytes:
        """
        Set up the address for reverse lookup, aka "caller ID".
        After successful setup, the method :meth:`~ens.main.ENS.name` will return
        `name` when supplied with `address`.

        :param str name: ENS name that address will point to
        :param str address: to set up, in checksum format
        :param dict transact: the transaction configuration, like in
            :meth:`~web3.eth.sendTransaction`
        :raises AddressMismatch: if the name does not already point to the address
        :raises InvalidName: if `name` has invalid syntax
        :raises UnauthorizedError: if ``'from'`` in `transact` does not own `name`
        :raises UnownedName: if no one owns `name`
        """
        if not name:
            self._assert_control(address, 'the reverse record')
            return self._setup_reverse(None, address, transact=transact)
        else:
            resolved = self.address(name)
            if is_none_or_zero_address(address):
                address = resolved
            elif resolved and address != resolved and resolved != EMPTY_ADDR_HEX:
                raise AddressMismatch(
                    "Could not set address %r to point to name, because the name resolves to %r. "
                    "To change the name for an existing address, call setup_address() first." % (
                        address, resolved
                    )
                )
            if is_none_or_zero_address(address):
                address = self.owner(name)
            if is_none_or_zero_address(address):
                raise UnownedName("claim subdomain using setup_address() first")
            if is_binary_address(address):
                address = to_checksum_address(address)
            if not is_checksum_address(address):
                raise ValueError("You must supply the address in checksum format")
            self._assert_control(address, name)
            if not resolved:
                self.setup_address(name, address, transact=transact)
            return self._setup_reverse(name, address, transact=transact)

    def resolve(self, name: str, get: str='addr') -> Optional[Union[ChecksumAddress, str]]:
        normal_name = normalize_name(name)
        resolver = self.resolver(normal_name)
        if resolver:
            lookup_function = getattr(resolver.functions, get)
            namehash = normal_name_to_hash(normal_name)
            address = lookup_function(namehash).call()
            if is_none_or_zero_address(address):
                return None
            return lookup_function(namehash).call()
        else:
            return None

    def resolver(self, normal_name: str) -> Optional['Contract']:
        resolver_addr = self.ens.caller.resolver(normal_name_to_hash(normal_name))
        if is_none_or_zero_address(resolver_addr):
            return None
        return self._resolverContract(address=resolver_addr)

    def reverser(self, target_address: ChecksumAddress) -> Optional['Contract']:
        reversed_domain = address_to_reverse_domain(target_address)
        return self.resolver(reversed_domain)

    def owner(self, name: str) -> ChecksumAddress:
        """
        Get the owner of a name. Note that this may be different from the
        deed holder in the '.eth' registrar. Learn more about the difference
        between deed and name ownership in the ENS `Managing Ownership docs
        <http://docs.ens.domains/en/latest/userguide.html#managing-ownership>`_

        :param str name: ENS name to look up
        :return: owner address
        :rtype: str
        """
        node = raw_name_to_hash(name)
        return self.ens.caller.owner(node)

    @dict_copy
    def setup_owner(
        self,
        name: str,
        new_owner: ChecksumAddress=cast(ChecksumAddress, default),
        transact: "TxParams"={}
    ) -> ChecksumAddress:
        """
        Set the owner of the supplied name to `new_owner`.

        For typical scenarios, you'll never need to call this method directly,
        simply call :meth:`setup_name` or :meth:`setup_address`. This method does *not*
        set up the name to point to an address.

        If `new_owner` is not supplied, then this will assume you
        want the same owner as the parent domain.

        If the caller owns ``parentname.eth`` with no subdomains
        and calls this method with ``sub.parentname.eth``,
        then ``sub`` will be created as part of this call.

        :param str name: ENS name to set up
        :param new_owner: account that will own `name`. If ``None``, set owner to empty addr.
            If not specified, name will point to the parent domain owner's address.
        :param dict transact: the transaction configuration, like in
            :meth:`~web3.eth.Eth.sendTransaction`
        :raises InvalidName: if `name` has invalid syntax
        :raises UnauthorizedError: if ``'from'`` in `transact` does not own `name`
        :returns: the new owner's address
        """
        (super_owner, unowned, owned) = self._first_owner(name)
        if new_owner is default:
            new_owner = super_owner
        elif not new_owner:
            new_owner = ChecksumAddress(EMPTY_ADDR_HEX)
        else:
            new_owner = to_checksum_address(new_owner)
        current_owner = self.owner(name)
        if new_owner == EMPTY_ADDR_HEX and not current_owner:
            return None
        elif current_owner == new_owner:
            return current_owner
        else:
            self._assert_control(super_owner, name, owned)
            self._claim_ownership(new_owner, unowned, owned, super_owner, transact=transact)
            return new_owner

    def _assert_control(self, account: ChecksumAddress, name: str, parent_owned: str=None) -> None:
        if not address_in(account, self.web3.eth.accounts):
            raise UnauthorizedError(
                "in order to modify %r, you must control account %r, which owns %r" % (
                    name, account, parent_owned or name
                )
            )

    def _first_owner(self, name: str) -> Tuple[Optional[ChecksumAddress], Sequence[str], str]:
        """
        Takes a name, and returns the owner of the deepest subdomain that has an owner

        :returns: (owner or None, list(unowned_subdomain_labels), first_owned_domain)
        """
        owner = None
        unowned = []
        pieces = normalize_name(name).split('.')
        while pieces and is_none_or_zero_address(owner):
            name = '.'.join(pieces)
            owner = self.owner(name)
            if is_none_or_zero_address(owner):
                unowned.append(pieces.pop(0))
        return (owner, unowned, name)

    @dict_copy
    def _claim_ownership(
        self,
        owner: ChecksumAddress,
        unowned: Sequence[str],
        owned: str,
        old_owner: ChecksumAddress=None,
        transact: "TxParams"={}
    ) -> None:
        transact['from'] = old_owner or owner
        for label in reversed(unowned):
            self.ens.functions.setSubnodeOwner(
                raw_name_to_hash(owned),
                label_to_hash(label),
                owner
            ).transact(transact)
            owned = "%s.%s" % (label, owned)

    @dict_copy
    def _set_resolver(
        self, name: str, resolver_addr: ChecksumAddress=None, transact: "TxParams"={}
    ) -> 'Contract':
        if is_none_or_zero_address(resolver_addr):
            resolver_addr = self.address('resolver.eth')
        namehash = raw_name_to_hash(name)
        if self.ens.caller.resolver(namehash) != resolver_addr:
            self.ens.functions.setResolver(
                namehash,
                resolver_addr
            ).transact(transact)
        return self._resolverContract(address=resolver_addr)

    @dict_copy
    def _setup_reverse(
        self, name: str, address: ChecksumAddress, transact: "TxParams"={}
    ) -> HexBytes:
        if name:
            name = normalize_name(name)
        else:
            name = ''
        transact['from'] = address
        return self._reverse_registrar().functions.setName(name).transact(transact)

    def _reverse_registrar(self) -> 'Contract':
        addr = self.ens.caller.owner(normal_name_to_hash(REVERSE_REGISTRAR_DOMAIN))
        return self.web3.eth.contract(address=addr, abi=abis.REVERSE_REGISTRAR)<|MERGE_RESOLUTION|>--- conflicted
+++ resolved
@@ -24,11 +24,7 @@
 from ens import abis
 from ens.constants import (
     EMPTY_ADDR_HEX,
-<<<<<<< HEAD
-    NET_VERSION_TO_ENS_ADDR,
-=======
-    ENS_MAINNET_ADDR,
->>>>>>> 802c6f5a
+    ENS_PUBLIC_ADDR,
     REVERSE_REGISTRAR_DOMAIN,
 )
 from ens.exceptions import (
@@ -92,18 +88,7 @@
         """
         self.web3 = init_web3(provider)
 
-        if addr:
-            ens_addr = addr
-        else:
-            try:
-                net_version = int(self.web3.net.version)
-                ens_addr = NET_VERSION_TO_ENS_ADDR[net_version]
-            except KeyError:
-                raise UnknownNetwork(
-                    "ENS is not available on the current network by default. "
-                    "You need to manually set the `addr` parameter to the registry's address."
-                )
-
+        ens_addr = addr if addr else ENS_PUBLIC_ADDR
         self.ens = self.web3.eth.contract(abi=abis.ENS, address=ens_addr)
         self._resolverContract = self.web3.eth.contract(abi=abis.RESOLVER)
 
