--- conflicted
+++ resolved
@@ -29,6 +29,7 @@
 )
 
 ENS_MAINNET_ADDR = '0x314159265dD8dbb310642f98f50C066173C1259b'
+ZERO_ADDR = '0x0000000000000000000000000000000000000000'
 
 
 class ENS:
@@ -126,11 +127,7 @@
             address = EMPTY_ADDR_HEX
         transact['from'] = owner
         resolver = self._set_resolver(name, transact=transact)
-<<<<<<< HEAD
-        return resolver.functions.setAddr(dot_eth_namehash(name), address).transact(transact)
-=======
-        return resolver.setAddr(raw_name_to_hash(name), address, transact=transact)
->>>>>>> 0cf201aa
+        return resolver.functions.setAddr(raw_name_to_hash(name), address).transact(transact)
 
     @dict_copy
     def setup_name(self, name, address=None, transact={}):
@@ -153,18 +150,18 @@
             return self._setup_reverse(None, address, transact=transact)
         else:
             resolved = self.address(name)
-            if not address or address == EMPTY_ADDR_HEX:
+            if not address or address == ZERO_ADDR:
                 address = resolved
-            elif resolved and address != resolved and resolved != EMPTY_ADDR_HEX:
+            elif resolved and address != resolved and resolved != ZERO_ADDR:
                 raise AddressMismatch(
                     "Could not set address %r to point to name, because the name resolves to %r. "
                     "To change the name for an existing address, call setup_address() first." % (
                         address, resolved
                     )
                 )
-            if not address or address == EMPTY_ADDR_HEX:
+            if not address or address == ZERO_ADDR:
                 address = self.owner(name)
-            if not address or address == EMPTY_ADDR_HEX:
+            if not address or address == ZERO_ADDR:
                 raise UnownedName("claim subdomain using setup_address() first")
             if is_binary_address(address):
                 address = to_checksum_address(address)
@@ -179,29 +176,17 @@
         normal_name = normalize_name(name)
         resolver = self.resolver(normal_name)
         if resolver:
-<<<<<<< HEAD
             lookup_function = getattr(resolver.functions, get)
-            namehash = name_to_hash(normal_name)
-            # TODO: I think this could be better
-            if lookup_function(namehash).call() == EMPTY_ADDR_HEX:
+            namehash = normal_name_to_hash(normal_name)
+            if lookup_function(namehash).call() == ZERO_ADDR:
                 return None
             return lookup_function(namehash).call()
-=======
-            lookup_function = getattr(resolver, get)
-            namehash = normal_name_to_hash(normal_name)
-            return lookup_function(namehash)
->>>>>>> 0cf201aa
         else:
             return None
 
     def resolver(self, normal_name):
-<<<<<<< HEAD
-        resolver_addr = self.ens.functions.resolver(name_to_hash(normal_name)).call()
-        if not resolver_addr or resolver_addr == EMPTY_ADDR_HEX:
-=======
-        resolver_addr = self.ens.resolver(normal_name_to_hash(normal_name))
-        if not resolver_addr:
->>>>>>> 0cf201aa
+        resolver_addr = self.ens.functions.resolver(normal_name_to_hash(normal_name)).call()
+        if not resolver_addr or resolver_addr == ZERO_ADDR:
             return None
         return self._resolverContract(address=resolver_addr)
 
@@ -219,15 +204,9 @@
         :param str name: ENS name to look up
         :return: owner address
         :rtype: str
-<<<<<<< HEAD
-        '''
-        node = dot_eth_namehash(name)
+        """
+        node = raw_name_to_hash(name)
         return self.ens.functions.owner(node).call()
-=======
-        """
-        node = raw_name_to_hash(name)
-        return self.ens.owner(node)
->>>>>>> 0cf201aa
 
     @dict_copy
     def setup_owner(self, name, new_owner=default, transact={}):
@@ -287,16 +266,11 @@
         """
         owner = None
         unowned = []
-<<<<<<< HEAD
-        pieces = dot_eth_name(name).split('.')
-        while pieces and (owner == EMPTY_ADDR_HEX or not owner):
-=======
         pieces = normalize_name(name).split('.')
-        while pieces and not owner:
->>>>>>> 0cf201aa
+        while pieces and (owner == ZERO_ADDR or not owner):
             name = '.'.join(pieces)
             owner = self.owner(name)
-            if owner == EMPTY_ADDR_HEX or not owner:
+            if owner == ZERO_ADDR or not owner:
                 unowned.append(pieces.pop(0))
         return (owner, unowned, name)
 
@@ -304,13 +278,8 @@
     def _claim_ownership(self, owner, unowned, owned, old_owner=None, transact={}):
         transact['from'] = old_owner or owner
         for label in reversed(unowned):
-<<<<<<< HEAD
             self.ens.functions.setSubnodeOwner(
-                dot_eth_namehash(owned),
-=======
-            self.ens.setSubnodeOwner(
                 raw_name_to_hash(owned),
->>>>>>> 0cf201aa
                 label_to_hash(label),
                 owner
             ).transact(transact)
@@ -318,17 +287,11 @@
 
     @dict_copy
     def _set_resolver(self, name, resolver_addr=None, transact={}):
-        if not resolver_addr or resolver_addr == EMPTY_ADDR_HEX:
+        if not resolver_addr or resolver_addr == ZERO_ADDR:
             resolver_addr = self.address('resolver.eth')
-<<<<<<< HEAD
-        namehash = dot_eth_namehash(name)
+        namehash = raw_name_to_hash(name)
         if self.ens.caller.resolver(namehash) != resolver_addr:
             self.ens.functions.setResolver(
-=======
-        namehash = raw_name_to_hash(name)
-        if self.ens.resolver(namehash) != resolver_addr:
-            self.ens.setResolver(
->>>>>>> 0cf201aa
                 namehash,
                 resolver_addr
             ).transact(transact)
@@ -344,9 +307,5 @@
         return self._reverse_registrar().functions.setName(name).transact(transact)
 
     def _reverse_registrar(self):
-<<<<<<< HEAD
-        addr = self.ens.functions.owner(name_to_hash(REVERSE_REGISTRAR_DOMAIN)).call()
-=======
-        addr = self.ens.owner(normal_name_to_hash(REVERSE_REGISTRAR_DOMAIN))
->>>>>>> 0cf201aa
+        addr = self.ens.functions.owner(normal_name_to_hash(REVERSE_REGISTRAR_DOMAIN)).call()
         return self.web3.eth.contract(address=addr, abi=abis.REVERSE_REGISTRAR)