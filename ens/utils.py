import copy
import datetime
import functools
from typing import (
    TYPE_CHECKING,
    Any,
    Callable,
    Collection,
    Optional,
    Type,
    TypeVar,
    Union,
    cast,
)

<<<<<<< HEAD
import content_hash
=======
from eth_typing import (
    Address,
    ChecksumAddress,
    HexAddress,
    HexStr,
)
>>>>>>> 802c6f5a
from eth_utils import (
    is_same_address,
    remove_0x_prefix,
    to_normalized_address,
)
from hexbytes import (
    HexBytes,
)
import idna

from ens.constants import (
    ACCEPTABLE_STALE_HOURS,
    AUCTION_START_GAS_CONSTANT,
    AUCTION_START_GAS_MARGINAL,
    EMPTY_ADDR_HEX,
    EMPTY_SHA3_BYTES,
    RESOLVER_EIP1577_INTERFACE,
    RESOLVER_LEGACY_INTERFACE,
    REVERSE_REGISTRAR_DOMAIN,
)
from ens.exceptions import (
    InvalidName,
    NonStandardResolver,
)

default = object()


if TYPE_CHECKING:
    from web3 import Web3 as _Web3  # noqa: F401
    from web3.providers import (  # noqa: F401
        BaseProvider,
    )


def Web3() -> Type['_Web3']:
    from web3 import Web3 as Web3Main
    return Web3Main


TFunc = TypeVar("TFunc", bound=Callable[..., Any])


def dict_copy(func: TFunc) -> TFunc:
    "copy dict keyword args, to avoid modifying caller's copy"
    @functools.wraps(func)
    def wrapper(*args: Any, **kwargs: Any) -> TFunc:
        copied_kwargs = copy.deepcopy(kwargs)
        return func(*args, **copied_kwargs)
    return cast(TFunc, wrapper)


def ensure_hex(data: HexBytes) -> HexBytes:
    if not isinstance(data, str):
        return Web3().toHex(data)
    return data


def init_web3(provider: 'BaseProvider'=cast('BaseProvider', default)) -> '_Web3':
    from web3 import Web3 as Web3Main

    if provider is default:
        w3 = Web3Main(ens=None)
    else:
        w3 = Web3Main(provider, ens=None)

    return customize_web3(w3)


def customize_web3(w3: '_Web3') -> '_Web3':
    from web3.middleware import make_stalecheck_middleware

    w3.middleware_onion.remove('name_to_address')
    w3.middleware_onion.add(
        make_stalecheck_middleware(ACCEPTABLE_STALE_HOURS * 3600),
        name='stalecheck',
    )
    return w3


def normalize_name(name: str) -> str:
    """
    Clean the fully qualified name, as defined in ENS `EIP-137
    <https://github.com/ethereum/EIPs/blob/master/EIPS/eip-137.md#name-syntax>`_

    This does *not* enforce whether ``name`` is a label or fully qualified domain.

    :param str name: the dot-separated ENS name
    :raises InvalidName: if ``name`` has invalid syntax
    """
    if not name:
        return name
    elif isinstance(name, (bytes, bytearray)):
        name = name.decode('utf-8')

    try:
        return idna.uts46_remap(name, std3_rules=True)
    except idna.IDNAError as exc:
        raise InvalidName(f"{name} is an invalid name, because {exc}") from exc


def is_valid_name(name: str) -> bool:
    """
    Validate whether the fully qualified name is valid, as defined in ENS `EIP-137
    <https://github.com/ethereum/EIPs/blob/master/EIPS/eip-137.md#name-syntax>`_

    :param str name: the dot-separated ENS name
    :returns: True if ``name`` is set, and :meth:`~ens.main.ENS.nameprep` will not raise InvalidName
    """
    if not name:
        return False
    try:
        normalize_name(name)
        return True
    except InvalidName:
        return False


def to_utc_datetime(timestamp: float) -> Optional[datetime.datetime]:
    if timestamp:
        return datetime.datetime.fromtimestamp(timestamp, datetime.timezone.utc)
    else:
        return None


def sha3_text(val: Union[str, bytes]) -> HexBytes:
    if isinstance(val, str):
        val = val.encode('utf-8')
    return Web3().keccak(val)


def label_to_hash(label: str) -> HexBytes:
    label = normalize_name(label)
    if '.' in label:
        raise ValueError("Cannot generate hash for label %r with a '.'" % label)
    return Web3().keccak(text=label)


def normal_name_to_hash(name: str) -> HexBytes:
    node = EMPTY_SHA3_BYTES
    if name:
        labels = name.split(".")
        for label in reversed(labels):
            labelhash = label_to_hash(label)
            assert isinstance(labelhash, bytes)
            assert isinstance(node, bytes)
            node = Web3().keccak(node + labelhash)
    return node


def raw_name_to_hash(name: str) -> HexBytes:
    """
    Generate the namehash. This is also known as the ``node`` in ENS contracts.

    In normal operation, generating the namehash is handled
    behind the scenes. For advanced usage, it is a helpful utility.

    This normalizes the name with `nameprep
    <https://github.com/ethereum/EIPs/blob/master/EIPS/eip-137.md#name-syntax>`_
    before hashing.

    :param str name: ENS name to hash
    :return: the namehash
    :rtype: bytes
    :raises InvalidName: if ``name`` has invalid syntax
    """
    normalized_name = normalize_name(name)
    return normal_name_to_hash(normalized_name)


def address_in(address: ChecksumAddress, addresses: Collection[ChecksumAddress]) -> bool:
    return any(is_same_address(address, item) for item in addresses)


def address_to_reverse_domain(address: ChecksumAddress) -> str:
    lower_unprefixed_address = remove_0x_prefix(HexStr(to_normalized_address(address)))
    return lower_unprefixed_address + '.' + REVERSE_REGISTRAR_DOMAIN


def estimate_auction_start_gas(labels: Collection[str]) -> int:
    return AUCTION_START_GAS_CONSTANT + AUCTION_START_GAS_MARGINAL * len(labels)


def assert_signer_in_modifier_kwargs(modifier_kwargs: Any) -> ChecksumAddress:
    ERR_MSG = "You must specify the sending account"
    assert len(modifier_kwargs) == 1, ERR_MSG

    _modifier_type, modifier_dict = dict(modifier_kwargs).popitem()
    if 'from' not in modifier_dict:
        raise TypeError(ERR_MSG)

    return modifier_dict['from']


<<<<<<< HEAD
def is_none_or_zero_address(addr):
    return not addr or addr == '0x' + '00' * 20


def resolve_content_record(resolver, name):
    is_eip1577 = resolver.functions.supportsInterface(RESOLVER_EIP1577_INTERFACE).call()
    is_legacy = resolver.functions.supportsInterface(RESOLVER_LEGACY_INTERFACE).call()

    namehash = normal_name_to_hash(name)

    if is_eip1577:
        raw_content_hash = resolver.functions.contenthash(namehash).call().hex()

        if is_none_or_zero_address(raw_content_hash):
            return None

        decoded_content_hash = content_hash.decode(raw_content_hash)
        type_content_hash = content_hash.get_codec(raw_content_hash)

        return {
            'type': type_content_hash,
            'hash': decoded_content_hash,
        }

    if is_legacy:
        content = resolver.functions.content(namehash).call()

        if is_none_or_zero_address(content):
            return None

        return {
            'type': None,
            'hash': content.hex(),
        }

    raise NonStandardResolver('Resolver should either supports contenthash() or content()')


def resolve_other_record(resolver, get, name):
    lookup_function = getattr(resolver.functions, get)
    namehash = normal_name_to_hash(name)
    address = lookup_function(namehash).call()

    if is_none_or_zero_address(address):
        return None

    return address
=======
def is_none_or_zero_address(addr: Union[Address, ChecksumAddress, HexAddress]) -> bool:
    return not addr or addr == EMPTY_ADDR_HEX
>>>>>>> 802c6f5a
<|MERGE_RESOLUTION|>--- conflicted
+++ resolved
@@ -1,3 +1,5 @@
+import content_hash
+
 import copy
 import datetime
 import functools
@@ -13,16 +15,12 @@
     cast,
 )
 
-<<<<<<< HEAD
-import content_hash
-=======
 from eth_typing import (
     Address,
     ChecksumAddress,
     HexAddress,
     HexStr,
 )
->>>>>>> 802c6f5a
 from eth_utils import (
     is_same_address,
     remove_0x_prefix,
@@ -217,9 +215,8 @@
     return modifier_dict['from']
 
 
-<<<<<<< HEAD
-def is_none_or_zero_address(addr):
-    return not addr or addr == '0x' + '00' * 20
+def is_none_or_zero_address(addr: Union[Address, ChecksumAddress, HexAddress]) -> bool:
+    return not addr or addr == EMPTY_ADDR_HEX
 
 
 def resolve_content_record(resolver, name):
@@ -264,8 +261,4 @@
     if is_none_or_zero_address(address):
         return None
 
-    return address
-=======
-def is_none_or_zero_address(addr: Union[Address, ChecksumAddress, HexAddress]) -> bool:
-    return not addr or addr == EMPTY_ADDR_HEX
->>>>>>> 802c6f5a
+    return address