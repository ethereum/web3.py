#!/usr/bin/env python
# -*- coding: utf-8 -*-
from setuptools import (
    find_packages,
    setup,
)

extras_require = {
    'tester': [
        "eth-tester[py-evm]==0.1.0-beta.32",
        "py-geth>=2.0.1,<3.0.0",
    ],
    'testrpc': ["eth-testrpc>=1.3.3,<2.0.0"],
    'linter': [
        "flake8==3.4.1",
        "isort>=4.2.15,<5",
    ],
    'docs': [
        "mock",
        "sphinx-better-theme>=0.1.4",
        "click>=5.1",
        "configparser==3.5.0",
        "contextlib2>=0.5.4",
        #"eth-testrpc>=0.8.0",
        #"ethereum-tester-client>=1.1.0",
        "ethtoken",
        "py-geth>=1.4.0",
        "py-solc>=0.4.0",
        "pytest>=2.7.2",
        "sphinx",
        "sphinx_rtd_theme>=0.1.9",
        "toposort>=1.4",
        "urllib3",
        "web3>=2.1.0",
        "wheel"
    ],
    'dev': [
        "bumpversion",
        "flaky>=3.3.0",
        "hypothesis>=3.31.2",
        "pytest>=3.5.0,<4",
        "pytest-mock==1.*",
        "pytest-pythonpath>=0.3",
        "pytest-watch==4.*",
        "pytest-xdist==1.*",
        "setuptools>=36.2.0",
        "tox>=1.8.0",
        "tqdm",
        "when-changed"
    ]
}

extras_require['dev'] = (
    extras_require['tester'] +
    extras_require['linter'] +
    extras_require['docs'] +
    extras_require['dev']
)

setup(
    name='web3',
    # *IMPORTANT*: Don't manually change the version here. Use the 'bumpversion' utility.
    version='4.7.1',
    description="""Web3.py""",
    long_description_markdown_filename='README.md',
    author='Piper Merriam',
    author_email='pipermerriam@gmail.com',
    url='https://github.com/ethereum/web3.py',
    include_package_data=True,
    install_requires=[
        "toolz>=0.9.0,<1.0.0;implementation_name=='pypy'",
        "cytoolz>=0.9.0,<1.0.0;implementation_name=='cpython'",
        "eth-abi>=1.2.0,<2.0.0",
        "eth-account>=0.2.1,<0.4.0",
        "eth-utils>=1.2.0,<2.0.0",
        "ethpm>=0.1.4a5,<1",
<<<<<<< HEAD
=======
        "pytest-ethereum>=0.1.3a1,<1",
>>>>>>> 9de5e00b
        "hexbytes>=0.1.0,<1.0.0",
        "lru-dict>=1.1.6,<2.0.0",
        "eth-hash[pycryptodome]>=0.2.0,<1.0.0",
        "requests>=2.16.0,<3.0.0",
        "websockets>=6.0.0,<7.0.0",
        "pypiwin32>=223;platform_system=='Windows'",
    ],
    setup_requires=['setuptools-markdown'],
    python_requires='>=3.5.3,<4',
    extras_require=extras_require,
    py_modules=['web3', 'ens'],
    license="MIT",
    zip_safe=False,
    keywords='ethereum',
    packages=find_packages(exclude=["tests", "tests.*"]),
    classifiers=[
        'Development Status :: 5 - Production/Stable',
        'Intended Audience :: Developers',
        'License :: OSI Approved :: MIT License',
        'Natural Language :: English',
        'Programming Language :: Python :: 3',
        'Programming Language :: Python :: 3.5',
        'Programming Language :: Python :: 3.6',
    ],
)<|MERGE_RESOLUTION|>--- conflicted
+++ resolved
@@ -74,10 +74,7 @@
         "eth-account>=0.2.1,<0.4.0",
         "eth-utils>=1.2.0,<2.0.0",
         "ethpm>=0.1.4a5,<1",
-<<<<<<< HEAD
-=======
         "pytest-ethereum>=0.1.3a1,<1",
->>>>>>> 9de5e00b
         "hexbytes>=0.1.0,<1.0.0",
         "lru-dict>=1.1.6,<2.0.0",
         "eth-hash[pycryptodome]>=0.2.0,<1.0.0",
