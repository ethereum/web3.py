--- conflicted
+++ resolved
@@ -82,11 +82,7 @@
         "eth-utils>=2.0.0,<3.0.0",
         "hexbytes>=0.1.0,<1.0.0",
         "ipfshttpclient==0.8.0a2",
-<<<<<<< HEAD
-        "jsonschema>=3.2.0,<5",
-=======
         "jsonschema>=4.0.0,<5",
->>>>>>> fe36d83b
         "lru-dict>=1.1.6,<2.0.0",
         "protobuf>=3.10.0,<4",
         "pywin32>=223;platform_system=='Windows'",
