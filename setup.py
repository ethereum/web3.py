--- conflicted
+++ resolved
@@ -15,16 +15,9 @@
         "build>=0.9.0",
         "bump_my_version>=0.19.0",
         "ipython",
-<<<<<<< HEAD
         "setuptools>=38.6.0",
         "tqdm>4.32",
         "twine>=1.13",
-=======
-        "mypy==1.10.0",
-        "pre-commit>=3.4.0",
-        "tox>=4.0.0",
-        "twine",
->>>>>>> 788305f6
         "wheel",
     ],
     "docs": [
@@ -60,17 +53,10 @@
 
 
 setup(
-<<<<<<< HEAD
     name="web3",
-    # *IMPORTANT*: Don't manually change the version here. Use `make bump`, as described in readme
+    # *IMPORTANT*: Don't manually change the version here. See Contributing docs for the release process.
     version="7.8.0",
     description="""web3: A Python library for interacting with Ethereum""",
-=======
-    name="<PYPI_NAME>",
-    # *IMPORTANT*: Don't manually change the version here. See Contributing docs for the release process.
-    version="0.1.0-alpha.0",
-    description="""<PYPI_NAME>: <SHORT_DESCRIPTION>""",
->>>>>>> 788305f6
     long_description=long_description,
     long_description_content_type="text/markdown",
     author="The Ethereum Foundation",
