<<<<<<< HEAD
import pytest

from web3.exceptions import (
    BadFunctionCallOutput,
    NameNotFound,
)
from web3.utils.ens import (
    contract_ens_addresses,
    ens_addresses,
)


@pytest.fixture
def math_addr(MathContract):
    web3 = MathContract.web3
    deploy_txn = MathContract.deploy({'from': web3.eth.coinbase})
    deploy_receipt = web3.eth.getTransactionReceipt(deploy_txn)
    assert deploy_receipt is not None
    return deploy_receipt['contractAddress']


def test_contract_with_unset_address(MathContract):
    with contract_ens_addresses(MathContract, []):
        with pytest.raises(NameNotFound):
            MathContract(address='unsetname.eth')


def test_contract_with_name_address(MathContract, math_addr):
    with contract_ens_addresses(MathContract, [('thedao.eth', math_addr)]):
        mc = MathContract(address='thedao.eth')
        caller = mc.web3.eth.coinbase
        assert mc.address == 'thedao.eth'
        assert mc.call({'from': caller}).return13() == 13


def test_contract_with_name_address_from_eth_contract(
    web3,
    MATH_ABI,
    MATH_CODE,
    MATH_RUNTIME,
    math_addr,
):
    with ens_addresses(web3, [('thedao.eth', math_addr)]):
        mc = web3.eth.contract(
            address='thedao.eth',
            abi=MATH_ABI,
            bytecode=MATH_CODE,
            bytecode_runtime=MATH_RUNTIME,
        )

        caller = mc.web3.eth.coinbase
        assert mc.address == 'thedao.eth'
        assert mc.call({'from': caller}).return13() == 13


def test_contract_with_name_address_changing(MathContract, math_addr):
    # Contract address is validated once on creation
    with contract_ens_addresses(MathContract, [('thedao.eth', math_addr)]):
        mc = MathContract(address='thedao.eth')

    caller = mc.web3.eth.coinbase
    assert mc.address == 'thedao.eth'

    # what happen when name returns no address at all
    with contract_ens_addresses(mc, []):
        with pytest.raises(NameNotFound):
            mc.call({'from': caller}).return13()

    # what happen when name returns address to different contract
    with contract_ens_addresses(mc, [('thedao.eth', '0x' + '11' * 20)]):
        with pytest.raises(BadFunctionCallOutput):
            mc.call({'from': caller}).return13()

    # contract works again when name resolves correctly
    with contract_ens_addresses(mc, [('thedao.eth', math_addr)]):
        assert mc.call({'from': caller}).return13() == 13
=======
import pytest

from web3.exceptions import (
    BadFunctionCallOutput,
    NameNotFound,
)
from web3.utils.ens import (
    contract_ens_addresses,
)


@pytest.fixture
def math_addr(MathContract):
    web3 = MathContract.web3
    deploy_txn = MathContract.deploy({'from': web3.eth.coinbase})
    deploy_receipt = web3.eth.getTransactionReceipt(deploy_txn)
    assert deploy_receipt is not None
    return deploy_receipt['contractAddress']


def test_contract_with_unset_address(MathContract):
    with contract_ens_addresses(MathContract, []):
        with pytest.raises(NameNotFound):
            MathContract(address='unsetname.eth')


def test_contract_with_name_address(MathContract, math_addr):
    with contract_ens_addresses(MathContract, [('thedao.eth', math_addr)]):
        mc = MathContract(address='thedao.eth')
        caller = mc.web3.eth.coinbase
        assert mc.address == 'thedao.eth'
        assert mc.call({'from': caller}).return13() == 13


def test_contract_with_name_address_changing(MathContract, math_addr):
    # Contract address is validated once on creation
    with contract_ens_addresses(MathContract, [('thedao.eth', math_addr)]):
        mc = MathContract(address='thedao.eth')

    caller = mc.web3.eth.coinbase
    assert mc.address == 'thedao.eth'

    # what happen when name returns no address at all
    with contract_ens_addresses(mc, []):
        with pytest.raises(NameNotFound):
            mc.call({'from': caller}).return13()

    # what happen when name returns address to different contract
    with contract_ens_addresses(mc, [('thedao.eth', '0x' + '11' * 20)]):
        with pytest.raises(BadFunctionCallOutput):
            mc.call({'from': caller}).return13()

    # contract works again when name resolves correctly
    with contract_ens_addresses(mc, [('thedao.eth', math_addr)]):
        assert mc.call({'from': caller}).return13() == 13
>>>>>>> c402b7b8
<|MERGE_RESOLUTION|>--- conflicted
+++ resolved
@@ -1,134 +1,56 @@
-<<<<<<< HEAD
-import pytest
-
-from web3.exceptions import (
-    BadFunctionCallOutput,
-    NameNotFound,
-)
-from web3.utils.ens import (
-    contract_ens_addresses,
-    ens_addresses,
-)
-
-
-@pytest.fixture
-def math_addr(MathContract):
-    web3 = MathContract.web3
-    deploy_txn = MathContract.deploy({'from': web3.eth.coinbase})
-    deploy_receipt = web3.eth.getTransactionReceipt(deploy_txn)
-    assert deploy_receipt is not None
-    return deploy_receipt['contractAddress']
-
-
-def test_contract_with_unset_address(MathContract):
-    with contract_ens_addresses(MathContract, []):
-        with pytest.raises(NameNotFound):
-            MathContract(address='unsetname.eth')
-
-
-def test_contract_with_name_address(MathContract, math_addr):
-    with contract_ens_addresses(MathContract, [('thedao.eth', math_addr)]):
-        mc = MathContract(address='thedao.eth')
-        caller = mc.web3.eth.coinbase
-        assert mc.address == 'thedao.eth'
-        assert mc.call({'from': caller}).return13() == 13
-
-
-def test_contract_with_name_address_from_eth_contract(
-    web3,
-    MATH_ABI,
-    MATH_CODE,
-    MATH_RUNTIME,
-    math_addr,
-):
-    with ens_addresses(web3, [('thedao.eth', math_addr)]):
-        mc = web3.eth.contract(
-            address='thedao.eth',
-            abi=MATH_ABI,
-            bytecode=MATH_CODE,
-            bytecode_runtime=MATH_RUNTIME,
-        )
-
-        caller = mc.web3.eth.coinbase
-        assert mc.address == 'thedao.eth'
-        assert mc.call({'from': caller}).return13() == 13
-
-
-def test_contract_with_name_address_changing(MathContract, math_addr):
-    # Contract address is validated once on creation
-    with contract_ens_addresses(MathContract, [('thedao.eth', math_addr)]):
-        mc = MathContract(address='thedao.eth')
-
-    caller = mc.web3.eth.coinbase
-    assert mc.address == 'thedao.eth'
-
-    # what happen when name returns no address at all
-    with contract_ens_addresses(mc, []):
-        with pytest.raises(NameNotFound):
-            mc.call({'from': caller}).return13()
-
-    # what happen when name returns address to different contract
-    with contract_ens_addresses(mc, [('thedao.eth', '0x' + '11' * 20)]):
-        with pytest.raises(BadFunctionCallOutput):
-            mc.call({'from': caller}).return13()
-
-    # contract works again when name resolves correctly
-    with contract_ens_addresses(mc, [('thedao.eth', math_addr)]):
-        assert mc.call({'from': caller}).return13() == 13
-=======
-import pytest
-
-from web3.exceptions import (
-    BadFunctionCallOutput,
-    NameNotFound,
-)
-from web3.utils.ens import (
-    contract_ens_addresses,
-)
-
-
-@pytest.fixture
-def math_addr(MathContract):
-    web3 = MathContract.web3
-    deploy_txn = MathContract.deploy({'from': web3.eth.coinbase})
-    deploy_receipt = web3.eth.getTransactionReceipt(deploy_txn)
-    assert deploy_receipt is not None
-    return deploy_receipt['contractAddress']
-
-
-def test_contract_with_unset_address(MathContract):
-    with contract_ens_addresses(MathContract, []):
-        with pytest.raises(NameNotFound):
-            MathContract(address='unsetname.eth')
-
-
-def test_contract_with_name_address(MathContract, math_addr):
-    with contract_ens_addresses(MathContract, [('thedao.eth', math_addr)]):
-        mc = MathContract(address='thedao.eth')
-        caller = mc.web3.eth.coinbase
-        assert mc.address == 'thedao.eth'
-        assert mc.call({'from': caller}).return13() == 13
-
-
-def test_contract_with_name_address_changing(MathContract, math_addr):
-    # Contract address is validated once on creation
-    with contract_ens_addresses(MathContract, [('thedao.eth', math_addr)]):
-        mc = MathContract(address='thedao.eth')
-
-    caller = mc.web3.eth.coinbase
-    assert mc.address == 'thedao.eth'
-
-    # what happen when name returns no address at all
-    with contract_ens_addresses(mc, []):
-        with pytest.raises(NameNotFound):
-            mc.call({'from': caller}).return13()
-
-    # what happen when name returns address to different contract
-    with contract_ens_addresses(mc, [('thedao.eth', '0x' + '11' * 20)]):
-        with pytest.raises(BadFunctionCallOutput):
-            mc.call({'from': caller}).return13()
-
-    # contract works again when name resolves correctly
-    with contract_ens_addresses(mc, [('thedao.eth', math_addr)]):
-        assert mc.call({'from': caller}).return13() == 13
->>>>>>> c402b7b8
+
+import pytest
+
+from web3.exceptions import (
+    BadFunctionCallOutput,
+    NameNotFound,
+)
+from web3.utils.ens import (
+    contract_ens_addresses,
+)
+
+
+@pytest.fixture
+def math_addr(MathContract):
+    web3 = MathContract.web3
+    deploy_txn = MathContract.deploy({'from': web3.eth.coinbase})
+    deploy_receipt = web3.eth.getTransactionReceipt(deploy_txn)
+    assert deploy_receipt is not None
+    return deploy_receipt['contractAddress']
+
+
+def test_contract_with_unset_address(MathContract):
+    with contract_ens_addresses(MathContract, []):
+        with pytest.raises(NameNotFound):
+            MathContract(address='unsetname.eth')
+
+
+def test_contract_with_name_address(MathContract, math_addr):
+    with contract_ens_addresses(MathContract, [('thedao.eth', math_addr)]):
+        mc = MathContract(address='thedao.eth')
+        caller = mc.web3.eth.coinbase
+        assert mc.address == 'thedao.eth'
+        assert mc.call({'from': caller}).return13() == 13
+
+
+def test_contract_with_name_address_changing(MathContract, math_addr):
+    # Contract address is validated once on creation
+    with contract_ens_addresses(MathContract, [('thedao.eth', math_addr)]):
+        mc = MathContract(address='thedao.eth')
+
+    caller = mc.web3.eth.coinbase
+    assert mc.address == 'thedao.eth'
+
+    # what happen when name returns no address at all
+    with contract_ens_addresses(mc, []):
+        with pytest.raises(NameNotFound):
+            mc.call({'from': caller}).return13()
+
+    # what happen when name returns address to different contract
+    with contract_ens_addresses(mc, [('thedao.eth', '0x' + '11' * 20)]):
+        with pytest.raises(BadFunctionCallOutput):
+            mc.call({'from': caller}).return13()
+
+    # contract works again when name resolves correctly
+    with contract_ens_addresses(mc, [('thedao.eth', math_addr)]):
+        assert mc.call({'from': caller}).return13() == 13