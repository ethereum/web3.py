--- conflicted
+++ resolved
@@ -1,688 +1,327 @@
-<<<<<<< HEAD
-# coding=utf-8
-
-import pytest
-import sys
-
-from eth_utils import (
-    is_checksum_address,
-    is_hex,
-)
-
-from web3 import (
-    Account,
-)
-
-from web3.utils.datastructures import HexBytes
-from web3.utils.encoding import (
-    to_bytes,
-    to_hex,
-)
-
-
-# from https://github.com/ethereum/tests/blob/3930ca3a9a377107d5792b3e7202f79c688f1a67/BasicTests/txtest.json # noqa: 501
-ETH_TEST_TRANSACTIONS = [
-    {
-        "chainId": None,
-        "key": "c85ef7d79691fe79573b1a7064c19c1a9819ebdbd1faaab1a8ec92344438aaf4",
-        "nonce": 0,
-        "gasPrice": 1000000000000,
-        "gas": 10000,
-        "to": "13978aee95f38490e9769c39b2773ed763d9cd5f",
-        "value": 10000000000000000,
-        "data": "",
-        "unsigned": "eb8085e8d4a510008227109413978aee95f38490e9769c39b2773ed763d9cd5f872386f26fc1000080808080",  # noqa: 501
-        "signed": "f86b8085e8d4a510008227109413978aee95f38490e9769c39b2773ed763d9cd5f872386f26fc10000801ba0eab47c1a49bf2fe5d40e01d313900e19ca485867d462fe06e139e3a536c6d4f4a014a569d327dcda4b29f74f93c0e9729d2f49ad726e703f9cd90dbb0fbf6649f1"  # noqa: 501
-    },
-    {
-        "chainId": None,
-        "key": "c87f65ff3f271bf5dc8643484f66b200109caffe4bf98c4cb393dc35740b28c0",
-        "nonce": 0,
-        "gasPrice": 1000000000000,
-        "gas": 10000,
-        "to": "",
-        "value": 0,
-        "data": "6025515b525b600a37f260003556601b596020356000355760015b525b54602052f260255860005b525b54602052f2",  # noqa: 501
-        "unsigned": "f83f8085e8d4a510008227108080af6025515b525b600a37f260003556601b596020356000355760015b525b54602052f260255860005b525b54602052f2808080",  # noqa: 501
-        "signed": "f87f8085e8d4a510008227108080af6025515b525b600a37f260003556601b596020356000355760015b525b54602052f260255860005b525b54602052f21ba05afed0244d0da90b67cf8979b0f246432a5112c0d31e8d5eedd2bc17b171c694a0bb1035c834677c2e1185b8dc90ca6d1fa585ab3d7ef23707e1a497a98e752d1b"  # noqa: 501
-    }
-]
-
-
-def to_hex_if_py2(val):
-    if sys.version_info.major < 3:
-        return to_hex(val)
-    else:
-        return val
-
-
-@pytest.fixture
-def PRIVATE_BYTES():
-    key = b'unicorns' * 4
-    return to_hex_if_py2(key)
-
-
-@pytest.fixture
-def PRIVATE_BYTES_ALT(PRIVATE_BYTES):
-    key = b'rainbows' * 4
-    return to_hex_if_py2(key)
-
-
-@pytest.fixture
-def web3js_key():
-    return '0x4c0883a69102937d6231471b5dbb6204fe5129617082792ae468d01a3f362318'
-
-
-@pytest.fixture
-def web3js_password():
-    return 'test!'
-
-
-@pytest.fixture(params=['instance', 'class'])
-def acct(request, web3):
-    if request.param == 'instance':
-        return web3.eth.account
-    elif request.param == 'class':
-        return Account
-    raise Exception('Unreachable!')
-
-
-def test_eth_account_create_variation(acct):
-    account1 = acct.create()
-    account2 = acct.create()
-    assert account1 != account2
-
-
-def test_eth_account_privateKeyToAccount_reproducible(acct, PRIVATE_BYTES):
-    account1 = acct.privateKeyToAccount(PRIVATE_BYTES)
-    account2 = acct.privateKeyToAccount(PRIVATE_BYTES)
-    assert bytes(account1) == PRIVATE_BYTES
-    assert bytes(account1) == bytes(account2)
-    assert isinstance(str(account1), str)
-
-
-def test_eth_account_privateKeyToAccount_diverge(acct, PRIVATE_BYTES, PRIVATE_BYTES_ALT):
-    account1 = acct.privateKeyToAccount(PRIVATE_BYTES)
-    account2 = acct.privateKeyToAccount(PRIVATE_BYTES_ALT)
-    assert bytes(account2) == PRIVATE_BYTES_ALT
-    assert bytes(account1) != bytes(account2)
-
-
-def test_eth_account_privateKeyToAccount_seed_restrictions(acct):
-    with pytest.raises(ValueError):
-        acct.privateKeyToAccount(b'')
-    with pytest.raises(ValueError):
-        acct.privateKeyToAccount(b'\xff' * 31)
-    with pytest.raises(ValueError):
-        acct.privateKeyToAccount(b'\xff' * 33)
-
-
-def test_eth_account_privateKeyToAccount_properties(acct, PRIVATE_BYTES):
-    account = acct.privateKeyToAccount(PRIVATE_BYTES)
-    assert callable(account.sign)
-    assert callable(account.signTransaction)
-    assert is_checksum_address(account.address)
-    assert account.address == '0xa79F6f349C853F9Ea0B29636779ae3Cb4E3BA729'
-    assert account.privateKey == PRIVATE_BYTES
-
-
-def test_eth_account_create_properties(acct):
-    account = acct.create()
-    assert callable(account.sign)
-    assert callable(account.signTransaction)
-    assert is_checksum_address(account.address)
-    if sys.version_info.major < 3:
-        assert is_hex(account.privateKey) and len(account.privateKey) == 66
-    else:
-        assert isinstance(account.privateKey, bytes) and len(account.privateKey) == 32
-
-
-def test_eth_account_recover_transaction_example(acct):
-    raw_tx_hex = '0xf8640d843b9aca00830e57e0945b2063246f2191f18f2675cedb8b28102e957458018025a00c753084e5a8290219324c1a3a86d4064ded2d15979b1ea790734aaa2ceaafc1a0229ca4538106819fd3a5509dd383e8fe4b731c6870339556a5c06feb9cf330bb'  # noqa: E501
-    from_account = acct.recoverTransaction(raw_tx_hex)
-    assert from_account == '0xFeC2079e80465cc8C687fFF9EE6386ca447aFec4'
-
-
-def test_eth_account_recover_transaction_with_literal(acct):
-    raw_tx = 0xf8640d843b9aca00830e57e0945b2063246f2191f18f2675cedb8b28102e957458018025a00c753084e5a8290219324c1a3a86d4064ded2d15979b1ea790734aaa2ceaafc1a0229ca4538106819fd3a5509dd383e8fe4b731c6870339556a5c06feb9cf330bb  # noqa: E501
-    from_account = acct.recoverTransaction(raw_tx)
-    assert from_account == '0xFeC2079e80465cc8C687fFF9EE6386ca447aFec4'
-
-
-def test_eth_account_recover_message(acct):
-    v, r, s = (
-        28,
-        '0xe6ca9bba58c88611fad66a6ce8f996908195593807c4b38bd528d2cff09d4eb3',
-        '0x3e5bfbbf4d3e39b1a2fd816a7680c19ebebaf3a141b239934ad43cb33fcec8ce',
-    )
-    message = "I♥SF"
-    from_account = acct.recoverMessage(text=message, vrs=(v, r, s))
-    assert from_account == '0x5ce9454909639D2D17A3F753ce7d93fa0b9aB12E'
-
-
-@pytest.mark.parametrize(
-    'signature_bytes',
-    [
-        # test signature bytes with standard v (0 in this case)
-        b'\x0cu0\x84\xe5\xa8)\x02\x192L\x1a:\x86\xd4\x06M\xed-\x15\x97\x9b\x1e\xa7\x90sJ\xaa,\xea\xaf\xc1"\x9c\xa4S\x81\x06\x81\x9f\xd3\xa5P\x9d\xd3\x83\xe8\xfeKs\x1chp3\x95V\xa5\xc0o\xeb\x9c\xf30\xbb\x00',  # noqa: E501
-        # test signature bytes with chain-naive v (27 in this case)
-        b'\x0cu0\x84\xe5\xa8)\x02\x192L\x1a:\x86\xd4\x06M\xed-\x15\x97\x9b\x1e\xa7\x90sJ\xaa,\xea\xaf\xc1"\x9c\xa4S\x81\x06\x81\x9f\xd3\xa5P\x9d\xd3\x83\xe8\xfeKs\x1chp3\x95V\xa5\xc0o\xeb\x9c\xf30\xbb\x1b',  # noqa: E501
-    ]
-)
-def test_eth_account_recover_signature_bytes(acct, signature_bytes):
-    msg_hash = b'\xbb\r\x8a\xba\x9f\xf7\xa1<N,s{i\x81\x86r\x83{\xba\x9f\xe2\x1d\xaa\xdd\xb3\xd6\x01\xda\x00\xb7)\xa1'  # noqa: E501
-    msg_hash = to_hex_if_py2(msg_hash)
-    signature = to_hex_if_py2(signature_bytes)
-    from_account = acct.recover(msg_hash, signature=signature)
-    assert from_account == '0xFeC2079e80465cc8C687fFF9EE6386ca447aFec4'
-
-
-def test_eth_account_recover_vrs(acct):
-    v, r, s = (
-        27,
-        5634810156301565519126305729385531885322755941350706789683031279718535704513,
-        15655399131600894366408541311673616702363115109327707006109616887384920764603,
-    )
-    msg_hash = b'\xbb\r\x8a\xba\x9f\xf7\xa1<N,s{i\x81\x86r\x83{\xba\x9f\xe2\x1d\xaa\xdd\xb3\xd6\x01\xda\x00\xb7)\xa1'  # noqa: E501
-    msg_hash = to_hex_if_py2(msg_hash)
-    from_account = acct.recover(msg_hash, vrs=(v, r, s))
-    assert from_account == '0xFeC2079e80465cc8C687fFF9EE6386ca447aFec4'
-
-    from_account = acct.recover(msg_hash, vrs=map(to_hex, (v, r, s)))
-    assert from_account == '0xFeC2079e80465cc8C687fFF9EE6386ca447aFec4'
-
-
-def test_eth_account_recover_vrs_standard_v(acct):
-    v, r, s = (
-        0,
-        5634810156301565519126305729385531885322755941350706789683031279718535704513,
-        15655399131600894366408541311673616702363115109327707006109616887384920764603,
-    )
-    msg_hash = b'\xbb\r\x8a\xba\x9f\xf7\xa1<N,s{i\x81\x86r\x83{\xba\x9f\xe2\x1d\xaa\xdd\xb3\xd6\x01\xda\x00\xb7)\xa1'  # noqa: E501
-    msg_hash = to_hex_if_py2(msg_hash)
-    from_account = acct.recover(msg_hash, vrs=(v, r, s))
-    assert from_account == '0xFeC2079e80465cc8C687fFF9EE6386ca447aFec4'
-
-
-@pytest.mark.parametrize(
-    'message, expected',
-    [
-        (
-            'Message tö sign. Longer than hash!',
-            HexBytes('0x10c7cb57942998ab214c062e7a57220a174aacd80418cead9f90ec410eacada1'),
-        ),
-        (
-            # Intentionally sneaky: message is a hexstr interpreted as text
-            '0x4d6573736167652074c3b6207369676e2e204c6f6e676572207468616e206861736821',
-            HexBytes('0x6192785e9ad00100e7332ff585824b65eafa30bc8f1265cf86b5368aa3ab5d56'),
-        ),
-        (
-            'Hello World',
-            HexBytes('0xa1de988600a42c4b4ab089b619297c17d53cffae5d5120d82d8a92d0bb3b78f2'),
-        ),
-    ]
-)
-def test_eth_account_hash_message_text(acct, message, expected):
-    assert acct.hashMessage(text=message) == expected
-
-
-@pytest.mark.parametrize(
-    'message, expected',
-    [
-        (
-            '0x4d6573736167652074c3b6207369676e2e204c6f6e676572207468616e206861736821',
-            HexBytes('0x10c7cb57942998ab214c062e7a57220a174aacd80418cead9f90ec410eacada1'),
-        ),
-        (
-            '0x29d9f7d6a1d1e62152f314f04e6bd4300ad56fd72102b6b83702869a089f470c',
-            HexBytes('0xe709159ef0e6323c705786fc50e47a8143812e9f82f429e585034777c7bf530b'),
-        ),
-    ]
-)
-def test_eth_account_hash_message_hexstr(acct, message, expected):
-    assert acct.hashMessage(hexstr=message) == expected
-
-
-@pytest.mark.parametrize(
-    'message, key, expected_bytes, expected_hash, v, r, s, signature',
-    (
-        (
-            'Some data',
-            '0x4c0883a69102937d6231471b5dbb6204fe5129617082792ae468d01a3f362318',
-            b'Some data',
-            HexBytes('0x1da44b586eb0729ff70a73c326926f6ed5a25f5b056e7f47fbc6e58d86871655'),
-            28,
-            HexBytes('0xb91467e570a6466aa9e9876cbcd013baba02900b8979d43fe208a4a4f339f5fd'),
-            HexBytes('0x6007e74cd82e037b800186422fc2da167c747ef045e5d18a5f5d4300f8e1a029'),
-            HexBytes('0xb91467e570a6466aa9e9876cbcd013baba02900b8979d43fe208a4a4f339f5fd6007e74cd82e037b800186422fc2da167c747ef045e5d18a5f5d4300f8e1a0291c'),  # noqa: E501
-        ),
-    ),
-)
-def test_eth_account_sign(acct, message, key, expected_bytes, expected_hash, v, r, s, signature):
-    signed = acct.sign(message_text=message, private_key=key)
-    assert signed.message == expected_bytes
-    assert signed.messageHash == expected_hash
-    assert signed.v == v
-    assert signed.r == r
-    assert signed.s == s
-    assert signed.signature == signature
-
-    account = acct.privateKeyToAccount(key)
-    assert account.sign(message_text=message) == signed
-
-
-@pytest.mark.parametrize(
-    'txn, private_key, expected_raw_tx, tx_hash, r, s, v',
-    (
-        (
-            {
-                'to': '0xF0109fC8DF283027b6285cc889F5aA624EaC1F55',
-                'value': 1000000000,
-                'gas': 2000000,
-                'gasPrice': 234567897654321,
-                'nonce': 0,
-                'chainId': 1
-            },
-            '0x4c0883a69102937d6231471b5dbb6204fe5129617082792ae468d01a3f362318',
-            HexBytes('0xf86a8086d55698372431831e848094f0109fc8df283027b6285cc889f5aa624eac1f55843b9aca008025a009ebb6ca057a0535d6186462bc0b465b561c94a295bdb0621fc19208ab149a9ca0440ffd775ce91a833ab410777204d5341a6f9fa91216a6f3ee2c051fea6a0428'),  # noqa: E501
-            HexBytes('0xd8f64a42b57be0d565f385378db2f6bf324ce14a594afc05de90436e9ce01f60'),
-            HexBytes('0x09ebb6ca057a0535d6186462bc0b465b561c94a295bdb0621fc19208ab149a9c'),
-            HexBytes('0x440ffd775ce91a833ab410777204d5341a6f9fa91216a6f3ee2c051fea6a0428'),
-            37,
-        ),
-    ),
-)
-def test_eth_account_sign_transaction(acct, txn, private_key, expected_raw_tx, tx_hash, r, s, v):
-    signed = acct.signTransaction(txn, private_key)
-    assert signed.hash == tx_hash
-    assert signed.r == r
-    assert signed.s == s
-    assert signed.v == v
-    assert signed.rawTransaction == expected_raw_tx
-
-    account = acct.privateKeyToAccount(private_key)
-    assert account.signTransaction(txn) == signed
-
-
-@pytest.mark.parametrize(
-    'transaction',
-    ETH_TEST_TRANSACTIONS,
-)
-def test_eth_account_sign_transaction_from_eth_test(acct, transaction):
-    expected_raw_txn = transaction['signed']
-    key = transaction['key']
-
-    # validate r, in order to validate the transaction hash
-    # There is some ambiguity about whether `r` will always be deterministically
-    # generated from the transaction hash and private key, mostly due to code
-    # author's ignorance. The example test fixtures and implementations seem to agree, so far.
-    # See ecdsa_raw_sign() in /eth_keys/backends/native/ecdsa.py
-    signed = acct.signTransaction(transaction, key)
-    assert signed.r == HexBytes(expected_raw_txn[-130:-66])
-
-    # confirm that signed transaction can be recovered to the sender
-    expected_sender = acct.privateKeyToAccount(key).address
-    assert acct.recoverTransaction(signed.rawTransaction) == expected_sender
-
-
-@pytest.mark.parametrize(
-    'transaction',
-    ETH_TEST_TRANSACTIONS,
-)
-def test_eth_account_recover_transaction_from_eth_test(acct, transaction):
-    raw_txn = transaction['signed']
-    key = transaction['key']
-    expected_sender = acct.privateKeyToAccount(key).address
-    assert acct.recoverTransaction(raw_txn) == expected_sender
-
-
-def test_eth_account_encrypt(acct, web3js_key, web3js_password):
-    encrypted = acct.encrypt(web3js_key, web3js_password)
-
-    assert encrypted['address'] == '2c7536e3605d9c16a7a3d7b1898e529396a65c23'
-    assert encrypted['version'] == 3
-
-    decrypted_key = acct.decrypt(encrypted, web3js_password)
-
-    assert decrypted_key == to_bytes(hexstr=web3js_key)
-
-
-def test_eth_account_prepared_encrypt(acct, web3js_key, web3js_password):
-    account = acct.privateKeyToAccount(web3js_key)
-    encrypted = account.encrypt(web3js_password)
-
-    assert encrypted['address'] == '2c7536e3605d9c16a7a3d7b1898e529396a65c23'
-    assert encrypted['version'] == 3
-
-    decrypted_key = acct.decrypt(encrypted, web3js_password)
-
-    assert decrypted_key == to_bytes(hexstr=web3js_key)
-=======
-# coding=utf-8
-
-import pytest
-
-from eth_utils import (
-    is_checksum_address,
-)
-
-from web3.utils.datastructures import HexBytes
-from web3.utils.encoding import (
-    to_bytes,
-    to_hex,
-)
-
-
-# from https://github.com/ethereum/tests/blob/3930ca3a9a377107d5792b3e7202f79c688f1a67/BasicTests/txtest.json # noqa: 501
-ETH_TEST_TRANSACTIONS = [
-    {
-        "chainId": None,
-        "key": "c85ef7d79691fe79573b1a7064c19c1a9819ebdbd1faaab1a8ec92344438aaf4",
-        "nonce": 0,
-        "gasPrice": 1000000000000,
-        "gas": 10000,
-        "to": "13978aee95f38490e9769c39b2773ed763d9cd5f",
-        "value": 10000000000000000,
-        "data": "",
-        "unsigned": "eb8085e8d4a510008227109413978aee95f38490e9769c39b2773ed763d9cd5f872386f26fc1000080808080",  # noqa: 501
-        "signed": "f86b8085e8d4a510008227109413978aee95f38490e9769c39b2773ed763d9cd5f872386f26fc10000801ba0eab47c1a49bf2fe5d40e01d313900e19ca485867d462fe06e139e3a536c6d4f4a014a569d327dcda4b29f74f93c0e9729d2f49ad726e703f9cd90dbb0fbf6649f1"  # noqa: 501
-    },
-    {
-        "chainId": None,
-        "key": "c87f65ff3f271bf5dc8643484f66b200109caffe4bf98c4cb393dc35740b28c0",
-        "nonce": 0,
-        "gasPrice": 1000000000000,
-        "gas": 10000,
-        "to": "",
-        "value": 0,
-        "data": "6025515b525b600a37f260003556601b596020356000355760015b525b54602052f260255860005b525b54602052f2",  # noqa: 501
-        "unsigned": "f83f8085e8d4a510008227108080af6025515b525b600a37f260003556601b596020356000355760015b525b54602052f260255860005b525b54602052f2808080",  # noqa: 501
-        "signed": "f87f8085e8d4a510008227108080af6025515b525b600a37f260003556601b596020356000355760015b525b54602052f260255860005b525b54602052f21ba05afed0244d0da90b67cf8979b0f246432a5112c0d31e8d5eedd2bc17b171c694a0bb1035c834677c2e1185b8dc90ca6d1fa585ab3d7ef23707e1a497a98e752d1b"  # noqa: 501
-    }
-]
-
-
-@pytest.fixture
-def PRIVATE_BYTES():
-    return b'unicorns' * 4
-
-
-@pytest.fixture
-def PRIVATE_BYTES_ALT(PRIVATE_BYTES):
-    return b'rainbows' * 4
-
-
-@pytest.fixture
-def web3js_key():
-    return '0x4c0883a69102937d6231471b5dbb6204fe5129617082792ae468d01a3f362318'
-
-
-@pytest.fixture
-def web3js_password():
-    return 'test!'
-
-
-def test_eth_account_create_variation(web3):
-    account1 = web3.eth.account.create()
-    account2 = web3.eth.account.create()
-    assert account1 != account2
-
-
-def test_eth_account_privateKeyToAccount_reproducible(web3, PRIVATE_BYTES):
-    account1 = web3.eth.account.privateKeyToAccount(PRIVATE_BYTES)
-    account2 = web3.eth.account.privateKeyToAccount(PRIVATE_BYTES)
-    assert bytes(account1) == PRIVATE_BYTES
-    assert bytes(account1) == bytes(account2)
-    assert isinstance(str(account1), str)
-
-
-def test_eth_account_privateKeyToAccount_diverge(web3, PRIVATE_BYTES, PRIVATE_BYTES_ALT):
-    account1 = web3.eth.account.privateKeyToAccount(PRIVATE_BYTES)
-    account2 = web3.eth.account.privateKeyToAccount(PRIVATE_BYTES_ALT)
-    assert bytes(account2) == PRIVATE_BYTES_ALT
-    assert bytes(account1) != bytes(account2)
-
-
-def test_eth_account_privateKeyToAccount_seed_restrictions(web3):
-    with pytest.raises(ValueError):
-        web3.eth.account.privateKeyToAccount(b'')
-    with pytest.raises(ValueError):
-        web3.eth.account.privateKeyToAccount(b'\xff' * 31)
-    with pytest.raises(ValueError):
-        web3.eth.account.privateKeyToAccount(b'\xff' * 33)
-
-
-def test_eth_account_privateKeyToAccount_properties(web3, PRIVATE_BYTES):
-    account = web3.eth.account.privateKeyToAccount(PRIVATE_BYTES)
-    assert callable(account.sign)
-    assert callable(account.signTransaction)
-    assert is_checksum_address(account.address)
-    assert account.address == '0xa79F6f349C853F9Ea0B29636779ae3Cb4E3BA729'
-    assert account.privateKey == PRIVATE_BYTES
-
-
-def test_eth_account_create_properties(web3):
-    account = web3.eth.account.create()
-    assert callable(account.sign)
-    assert callable(account.signTransaction)
-    assert is_checksum_address(account.address)
-    assert isinstance(account.privateKey, bytes) and len(account.privateKey) == 32
-
-
-def test_eth_account_recover_transaction_example(web3):
-    raw_tx_hex = '0xf8640d843b9aca00830e57e0945b2063246f2191f18f2675cedb8b28102e957458018025a00c753084e5a8290219324c1a3a86d4064ded2d15979b1ea790734aaa2ceaafc1a0229ca4538106819fd3a5509dd383e8fe4b731c6870339556a5c06feb9cf330bb'  # noqa: E501
-    from_account = web3.eth.account.recoverTransaction(raw_tx_hex)
-    assert from_account == '0xFeC2079e80465cc8C687fFF9EE6386ca447aFec4'
-
-
-def test_eth_account_recover_transaction_with_literal(web3):
-    raw_tx = 0xf8640d843b9aca00830e57e0945b2063246f2191f18f2675cedb8b28102e957458018025a00c753084e5a8290219324c1a3a86d4064ded2d15979b1ea790734aaa2ceaafc1a0229ca4538106819fd3a5509dd383e8fe4b731c6870339556a5c06feb9cf330bb  # noqa: E501
-    from_account = web3.eth.account.recoverTransaction(raw_tx)
-    assert from_account == '0xFeC2079e80465cc8C687fFF9EE6386ca447aFec4'
-
-
-def test_eth_account_recover_message(web3):
-    v, r, s = (
-        28,
-        '0xe6ca9bba58c88611fad66a6ce8f996908195593807c4b38bd528d2cff09d4eb3',
-        '0x3e5bfbbf4d3e39b1a2fd816a7680c19ebebaf3a141b239934ad43cb33fcec8ce',
-    )
-    message = "I♥SF"
-    from_account = web3.eth.account.recoverMessage(text=message, vrs=(v, r, s))
-    assert from_account == '0x5ce9454909639D2D17A3F753ce7d93fa0b9aB12E'
-
-
-@pytest.mark.parametrize(
-    'signature_bytes',
-    [
-        # test signature bytes with standard v (0 in this case)
-        b'\x0cu0\x84\xe5\xa8)\x02\x192L\x1a:\x86\xd4\x06M\xed-\x15\x97\x9b\x1e\xa7\x90sJ\xaa,\xea\xaf\xc1"\x9c\xa4S\x81\x06\x81\x9f\xd3\xa5P\x9d\xd3\x83\xe8\xfeKs\x1chp3\x95V\xa5\xc0o\xeb\x9c\xf30\xbb\x00',  # noqa: E501
-        # test signature bytes with chain-naive v (27 in this case)
-        b'\x0cu0\x84\xe5\xa8)\x02\x192L\x1a:\x86\xd4\x06M\xed-\x15\x97\x9b\x1e\xa7\x90sJ\xaa,\xea\xaf\xc1"\x9c\xa4S\x81\x06\x81\x9f\xd3\xa5P\x9d\xd3\x83\xe8\xfeKs\x1chp3\x95V\xa5\xc0o\xeb\x9c\xf30\xbb\x1b',  # noqa: E501
-    ]
-)
-def test_eth_account_recover_signature_bytes(web3, signature_bytes):
-    msg_hash = b'\xbb\r\x8a\xba\x9f\xf7\xa1<N,s{i\x81\x86r\x83{\xba\x9f\xe2\x1d\xaa\xdd\xb3\xd6\x01\xda\x00\xb7)\xa1'  # noqa: E501
-    from_account = web3.eth.account.recover(msg_hash, signature=signature_bytes)
-    assert from_account == '0xFeC2079e80465cc8C687fFF9EE6386ca447aFec4'
-
-
-def test_eth_account_recover_vrs(web3):
-    v, r, s = (
-        27,
-        5634810156301565519126305729385531885322755941350706789683031279718535704513,
-        15655399131600894366408541311673616702363115109327707006109616887384920764603,
-    )
-    msg_hash = b'\xbb\r\x8a\xba\x9f\xf7\xa1<N,s{i\x81\x86r\x83{\xba\x9f\xe2\x1d\xaa\xdd\xb3\xd6\x01\xda\x00\xb7)\xa1'  # noqa: E501
-    from_account = web3.eth.account.recover(msg_hash, vrs=(v, r, s))
-    assert from_account == '0xFeC2079e80465cc8C687fFF9EE6386ca447aFec4'
-
-    from_account = web3.eth.account.recover(msg_hash, vrs=map(to_hex, (v, r, s)))
-    assert from_account == '0xFeC2079e80465cc8C687fFF9EE6386ca447aFec4'
-
-
-def test_eth_account_recover_vrs_standard_v(web3):
-    v, r, s = (
-        0,
-        5634810156301565519126305729385531885322755941350706789683031279718535704513,
-        15655399131600894366408541311673616702363115109327707006109616887384920764603,
-    )
-    msg_hash = b'\xbb\r\x8a\xba\x9f\xf7\xa1<N,s{i\x81\x86r\x83{\xba\x9f\xe2\x1d\xaa\xdd\xb3\xd6\x01\xda\x00\xb7)\xa1'  # noqa: E501
-    from_account = web3.eth.account.recover(msg_hash, vrs=(v, r, s))
-    assert from_account == '0xFeC2079e80465cc8C687fFF9EE6386ca447aFec4'
-
-
-@pytest.mark.parametrize(
-    'message, expected',
-    [
-        (
-            'Message tö sign. Longer than hash!',
-            HexBytes('0x10c7cb57942998ab214c062e7a57220a174aacd80418cead9f90ec410eacada1'),
-        ),
-        (
-            # Intentionally sneaky: message is a hexstr interpreted as text
-            '0x4d6573736167652074c3b6207369676e2e204c6f6e676572207468616e206861736821',
-            HexBytes('0x6192785e9ad00100e7332ff585824b65eafa30bc8f1265cf86b5368aa3ab5d56'),
-        ),
-        (
-            'Hello World',
-            HexBytes('0xa1de988600a42c4b4ab089b619297c17d53cffae5d5120d82d8a92d0bb3b78f2'),
-        ),
-    ]
-)
-def test_eth_account_hash_message_text(web3, message, expected):
-    assert web3.eth.account.hashMessage(text=message) == expected
-
-
-@pytest.mark.parametrize(
-    'message, expected',
-    [
-        (
-            '0x4d6573736167652074c3b6207369676e2e204c6f6e676572207468616e206861736821',
-            HexBytes('0x10c7cb57942998ab214c062e7a57220a174aacd80418cead9f90ec410eacada1'),
-        ),
-        (
-            '0x29d9f7d6a1d1e62152f314f04e6bd4300ad56fd72102b6b83702869a089f470c',
-            HexBytes('0xe709159ef0e6323c705786fc50e47a8143812e9f82f429e585034777c7bf530b'),
-        ),
-    ]
-)
-def test_eth_account_hash_message_hexstr(web3, message, expected):
-    assert web3.eth.account.hashMessage(hexstr=message) == expected
-
-
-@pytest.mark.parametrize(
-    'message, key, expected_bytes, expected_hash, v, r, s, signature',
-    (
-        (
-            'Some data',
-            '0x4c0883a69102937d6231471b5dbb6204fe5129617082792ae468d01a3f362318',
-            b'Some data',
-            HexBytes('0x1da44b586eb0729ff70a73c326926f6ed5a25f5b056e7f47fbc6e58d86871655'),
-            28,
-            HexBytes('0xb91467e570a6466aa9e9876cbcd013baba02900b8979d43fe208a4a4f339f5fd'),
-            HexBytes('0x6007e74cd82e037b800186422fc2da167c747ef045e5d18a5f5d4300f8e1a029'),
-            HexBytes('0xb91467e570a6466aa9e9876cbcd013baba02900b8979d43fe208a4a4f339f5fd6007e74cd82e037b800186422fc2da167c747ef045e5d18a5f5d4300f8e1a0291c'),  # noqa: E501
-        ),
-    ),
-)
-def test_eth_account_sign(web3, message, key, expected_bytes, expected_hash, v, r, s, signature):
-    signed = web3.eth.account.sign(message_text=message, private_key=key)
-    assert signed.message == expected_bytes
-    assert signed.messageHash == expected_hash
-    assert signed.v == v
-    assert signed.r == r
-    assert signed.s == s
-    assert signed.signature == signature
-
-    account = web3.eth.account.privateKeyToAccount(key)
-    assert account.sign(message_text=message) == signed
-
-
-@pytest.mark.parametrize(
-    'txn, private_key, expected_raw_tx, tx_hash, r, s, v',
-    (
-        (
-            {
-                'to': '0xF0109fC8DF283027b6285cc889F5aA624EaC1F55',
-                'value': 1000000000,
-                'gas': 2000000,
-                'gasPrice': 234567897654321,
-                'nonce': 0,
-                'chainId': 1
-            },
-            '0x4c0883a69102937d6231471b5dbb6204fe5129617082792ae468d01a3f362318',
-            HexBytes('0xf86a8086d55698372431831e848094f0109fc8df283027b6285cc889f5aa624eac1f55843b9aca008025a009ebb6ca057a0535d6186462bc0b465b561c94a295bdb0621fc19208ab149a9ca0440ffd775ce91a833ab410777204d5341a6f9fa91216a6f3ee2c051fea6a0428'),  # noqa: E501
-            HexBytes('0x6893a6ee8df79b0f5d64a180cd1ef35d030f3e296a5361cf04d02ce720d32ec5'),
-            HexBytes('0x09ebb6ca057a0535d6186462bc0b465b561c94a295bdb0621fc19208ab149a9c'),
-            HexBytes('0x440ffd775ce91a833ab410777204d5341a6f9fa91216a6f3ee2c051fea6a0428'),
-            37,
-        ),
-    ),
-)
-def test_eth_account_sign_transaction(web3, txn, private_key, expected_raw_tx, tx_hash, r, s, v):
-    signed = web3.eth.account.signTransaction(txn, private_key)
-    assert signed.hash == tx_hash
-    assert signed.r == r
-    assert signed.s == s
-    assert signed.v == v
-    assert signed.rawTransaction == expected_raw_tx
-
-    account = web3.eth.account.privateKeyToAccount(private_key)
-    assert account.signTransaction(txn) == signed
-
-
-@pytest.mark.parametrize(
-    'transaction',
-    ETH_TEST_TRANSACTIONS,
-)
-def test_eth_account_sign_transaction_from_eth_test(web3, transaction):
-    expected_raw_txn = transaction['signed']
-    key = transaction['key']
-
-    # validate r, in order to validate the transaction hash
-    # There is some ambiguity about whether `r` will always be deterministically
-    # generated from the transaction hash and private key, mostly due to code
-    # author's ignorance. The example test fixtures and implementations seem to agree, so far.
-    # See ecdsa_raw_sign() in /eth_keys/backends/native/ecdsa.py
-    signed = web3.eth.account.signTransaction(transaction, key)
-    assert signed.r == HexBytes(expected_raw_txn[-130:-66])
-
-    # confirm that signed transaction can be recovered to the sender
-    expected_sender = web3.eth.account.privateKeyToAccount(key).address
-    assert web3.eth.account.recoverTransaction(signed.rawTransaction) == expected_sender
-
-
-@pytest.mark.parametrize(
-    'transaction',
-    ETH_TEST_TRANSACTIONS,
-)
-def test_eth_account_recover_transaction_from_eth_test(web3, transaction):
-    raw_txn = transaction['signed']
-    key = transaction['key']
-    expected_sender = web3.eth.account.privateKeyToAccount(key).address
-    assert web3.eth.account.recoverTransaction(raw_txn) == expected_sender
-
-
-def test_eth_account_encrypt(web3, web3js_key, web3js_password):
-    encrypted = web3.eth.account.encrypt(web3js_key, web3js_password)
-
-    assert encrypted['address'] == '2c7536e3605d9c16a7a3d7b1898e529396a65c23'
-    assert encrypted['version'] == 3
-
-    decrypted_key = web3.eth.account.decrypt(encrypted, web3js_password)
-
-    assert decrypted_key == to_bytes(hexstr=web3js_key)
-
-
-def test_eth_account_prepared_encrypt(web3, web3js_key, web3js_password):
-    account = web3.eth.account.privateKeyToAccount(web3js_key)
-    encrypted = account.encrypt(web3js_password)
-
-    assert encrypted['address'] == '2c7536e3605d9c16a7a3d7b1898e529396a65c23'
-    assert encrypted['version'] == 3
-
-    decrypted_key = web3.eth.account.decrypt(encrypted, web3js_password)
-
-    assert decrypted_key == to_bytes(hexstr=web3js_key)
->>>>>>> c402b7b8
+# coding=utf-8
+
+import pytest
+
+from eth_utils import (
+    is_checksum_address,
+)
+
+from web3.utils.datastructures import HexBytes
+from web3.utils.encoding import (
+    to_bytes,
+    to_hex,
+)
+
+
+# from https://github.com/ethereum/tests/blob/3930ca3a9a377107d5792b3e7202f79c688f1a67/BasicTests/txtest.json # noqa: 501
+ETH_TEST_TRANSACTIONS = [
+    {
+        "chainId": None,
+        "key": "c85ef7d79691fe79573b1a7064c19c1a9819ebdbd1faaab1a8ec92344438aaf4",
+        "nonce": 0,
+        "gasPrice": 1000000000000,
+        "gas": 10000,
+        "to": "13978aee95f38490e9769c39b2773ed763d9cd5f",
+        "value": 10000000000000000,
+        "data": "",
+        "unsigned": "eb8085e8d4a510008227109413978aee95f38490e9769c39b2773ed763d9cd5f872386f26fc1000080808080",  # noqa: 501
+        "signed": "f86b8085e8d4a510008227109413978aee95f38490e9769c39b2773ed763d9cd5f872386f26fc10000801ba0eab47c1a49bf2fe5d40e01d313900e19ca485867d462fe06e139e3a536c6d4f4a014a569d327dcda4b29f74f93c0e9729d2f49ad726e703f9cd90dbb0fbf6649f1"  # noqa: 501
+    },
+    {
+        "chainId": None,
+        "key": "c87f65ff3f271bf5dc8643484f66b200109caffe4bf98c4cb393dc35740b28c0",
+        "nonce": 0,
+        "gasPrice": 1000000000000,
+        "gas": 10000,
+        "to": "",
+        "value": 0,
+        "data": "6025515b525b600a37f260003556601b596020356000355760015b525b54602052f260255860005b525b54602052f2",  # noqa: 501
+        "unsigned": "f83f8085e8d4a510008227108080af6025515b525b600a37f260003556601b596020356000355760015b525b54602052f260255860005b525b54602052f2808080",  # noqa: 501
+        "signed": "f87f8085e8d4a510008227108080af6025515b525b600a37f260003556601b596020356000355760015b525b54602052f260255860005b525b54602052f21ba05afed0244d0da90b67cf8979b0f246432a5112c0d31e8d5eedd2bc17b171c694a0bb1035c834677c2e1185b8dc90ca6d1fa585ab3d7ef23707e1a497a98e752d1b"  # noqa: 501
+    }
+]
+
+
+@pytest.fixture
+def PRIVATE_BYTES():
+    return b'unicorns' * 4
+
+
+@pytest.fixture
+def PRIVATE_BYTES_ALT(PRIVATE_BYTES):
+    return b'rainbows' * 4
+
+
+@pytest.fixture
+def web3js_key():
+    return '0x4c0883a69102937d6231471b5dbb6204fe5129617082792ae468d01a3f362318'
+
+
+@pytest.fixture
+def web3js_password():
+    return 'test!'
+
+
+def test_eth_account_create_variation(web3):
+    account1 = web3.eth.account.create()
+    account2 = web3.eth.account.create()
+    assert account1 != account2
+
+
+def test_eth_account_privateKeyToAccount_reproducible(web3, PRIVATE_BYTES):
+    account1 = web3.eth.account.privateKeyToAccount(PRIVATE_BYTES)
+    account2 = web3.eth.account.privateKeyToAccount(PRIVATE_BYTES)
+    assert bytes(account1) == PRIVATE_BYTES
+    assert bytes(account1) == bytes(account2)
+    assert isinstance(str(account1), str)
+
+
+def test_eth_account_privateKeyToAccount_diverge(web3, PRIVATE_BYTES, PRIVATE_BYTES_ALT):
+    account1 = web3.eth.account.privateKeyToAccount(PRIVATE_BYTES)
+    account2 = web3.eth.account.privateKeyToAccount(PRIVATE_BYTES_ALT)
+    assert bytes(account2) == PRIVATE_BYTES_ALT
+    assert bytes(account1) != bytes(account2)
+
+
+def test_eth_account_privateKeyToAccount_seed_restrictions(web3):
+    with pytest.raises(ValueError):
+        web3.eth.account.privateKeyToAccount(b'')
+    with pytest.raises(ValueError):
+        web3.eth.account.privateKeyToAccount(b'\xff' * 31)
+    with pytest.raises(ValueError):
+        web3.eth.account.privateKeyToAccount(b'\xff' * 33)
+
+
+def test_eth_account_privateKeyToAccount_properties(web3, PRIVATE_BYTES):
+    account = web3.eth.account.privateKeyToAccount(PRIVATE_BYTES)
+    assert callable(account.sign)
+    assert callable(account.signTransaction)
+    assert is_checksum_address(account.address)
+    assert account.address == '0xa79F6f349C853F9Ea0B29636779ae3Cb4E3BA729'
+    assert account.privateKey == PRIVATE_BYTES
+
+
+def test_eth_account_create_properties(web3):
+    account = web3.eth.account.create()
+    assert callable(account.sign)
+    assert callable(account.signTransaction)
+    assert is_checksum_address(account.address)
+    assert isinstance(account.privateKey, bytes) and len(account.privateKey) == 32
+
+
+def test_eth_account_recover_transaction_example(web3):
+    raw_tx_hex = '0xf8640d843b9aca00830e57e0945b2063246f2191f18f2675cedb8b28102e957458018025a00c753084e5a8290219324c1a3a86d4064ded2d15979b1ea790734aaa2ceaafc1a0229ca4538106819fd3a5509dd383e8fe4b731c6870339556a5c06feb9cf330bb'  # noqa: E501
+    from_account = web3.eth.account.recoverTransaction(raw_tx_hex)
+    assert from_account == '0xFeC2079e80465cc8C687fFF9EE6386ca447aFec4'
+
+
+def test_eth_account_recover_transaction_with_literal(web3):
+    raw_tx = 0xf8640d843b9aca00830e57e0945b2063246f2191f18f2675cedb8b28102e957458018025a00c753084e5a8290219324c1a3a86d4064ded2d15979b1ea790734aaa2ceaafc1a0229ca4538106819fd3a5509dd383e8fe4b731c6870339556a5c06feb9cf330bb  # noqa: E501
+    from_account = web3.eth.account.recoverTransaction(raw_tx)
+    assert from_account == '0xFeC2079e80465cc8C687fFF9EE6386ca447aFec4'
+
+
+def test_eth_account_recover_message(web3):
+    v, r, s = (
+        28,
+        '0xe6ca9bba58c88611fad66a6ce8f996908195593807c4b38bd528d2cff09d4eb3',
+        '0x3e5bfbbf4d3e39b1a2fd816a7680c19ebebaf3a141b239934ad43cb33fcec8ce',
+    )
+    message = "I♥SF"
+    from_account = web3.eth.account.recoverMessage(text=message, vrs=(v, r, s))
+    assert from_account == '0x5ce9454909639D2D17A3F753ce7d93fa0b9aB12E'
+
+
+@pytest.mark.parametrize(
+    'signature_bytes',
+    [
+        # test signature bytes with standard v (0 in this case)
+        b'\x0cu0\x84\xe5\xa8)\x02\x192L\x1a:\x86\xd4\x06M\xed-\x15\x97\x9b\x1e\xa7\x90sJ\xaa,\xea\xaf\xc1"\x9c\xa4S\x81\x06\x81\x9f\xd3\xa5P\x9d\xd3\x83\xe8\xfeKs\x1chp3\x95V\xa5\xc0o\xeb\x9c\xf30\xbb\x00',  # noqa: E501
+        # test signature bytes with chain-naive v (27 in this case)
+        b'\x0cu0\x84\xe5\xa8)\x02\x192L\x1a:\x86\xd4\x06M\xed-\x15\x97\x9b\x1e\xa7\x90sJ\xaa,\xea\xaf\xc1"\x9c\xa4S\x81\x06\x81\x9f\xd3\xa5P\x9d\xd3\x83\xe8\xfeKs\x1chp3\x95V\xa5\xc0o\xeb\x9c\xf30\xbb\x1b',  # noqa: E501
+    ]
+)
+def test_eth_account_recover_signature_bytes(web3, signature_bytes):
+    msg_hash = b'\xbb\r\x8a\xba\x9f\xf7\xa1<N,s{i\x81\x86r\x83{\xba\x9f\xe2\x1d\xaa\xdd\xb3\xd6\x01\xda\x00\xb7)\xa1'  # noqa: E501
+    from_account = web3.eth.account.recover(msg_hash, signature=signature_bytes)
+    assert from_account == '0xFeC2079e80465cc8C687fFF9EE6386ca447aFec4'
+
+
+def test_eth_account_recover_vrs(web3):
+    v, r, s = (
+        27,
+        5634810156301565519126305729385531885322755941350706789683031279718535704513,
+        15655399131600894366408541311673616702363115109327707006109616887384920764603,
+    )
+    msg_hash = b'\xbb\r\x8a\xba\x9f\xf7\xa1<N,s{i\x81\x86r\x83{\xba\x9f\xe2\x1d\xaa\xdd\xb3\xd6\x01\xda\x00\xb7)\xa1'  # noqa: E501
+    from_account = web3.eth.account.recover(msg_hash, vrs=(v, r, s))
+    assert from_account == '0xFeC2079e80465cc8C687fFF9EE6386ca447aFec4'
+
+    from_account = web3.eth.account.recover(msg_hash, vrs=map(to_hex, (v, r, s)))
+    assert from_account == '0xFeC2079e80465cc8C687fFF9EE6386ca447aFec4'
+
+
+def test_eth_account_recover_vrs_standard_v(web3):
+    v, r, s = (
+        0,
+        5634810156301565519126305729385531885322755941350706789683031279718535704513,
+        15655399131600894366408541311673616702363115109327707006109616887384920764603,
+    )
+    msg_hash = b'\xbb\r\x8a\xba\x9f\xf7\xa1<N,s{i\x81\x86r\x83{\xba\x9f\xe2\x1d\xaa\xdd\xb3\xd6\x01\xda\x00\xb7)\xa1'  # noqa: E501
+    from_account = web3.eth.account.recover(msg_hash, vrs=(v, r, s))
+    assert from_account == '0xFeC2079e80465cc8C687fFF9EE6386ca447aFec4'
+
+
+@pytest.mark.parametrize(
+    'message, expected',
+    [
+        (
+            'Message tö sign. Longer than hash!',
+            HexBytes('0x10c7cb57942998ab214c062e7a57220a174aacd80418cead9f90ec410eacada1'),
+        ),
+        (
+            # Intentionally sneaky: message is a hexstr interpreted as text
+            '0x4d6573736167652074c3b6207369676e2e204c6f6e676572207468616e206861736821',
+            HexBytes('0x6192785e9ad00100e7332ff585824b65eafa30bc8f1265cf86b5368aa3ab5d56'),
+        ),
+        (
+            'Hello World',
+            HexBytes('0xa1de988600a42c4b4ab089b619297c17d53cffae5d5120d82d8a92d0bb3b78f2'),
+        ),
+    ]
+)
+def test_eth_account_hash_message_text(web3, message, expected):
+    assert web3.eth.account.hashMessage(text=message) == expected
+
+
+@pytest.mark.parametrize(
+    'message, expected',
+    [
+        (
+            '0x4d6573736167652074c3b6207369676e2e204c6f6e676572207468616e206861736821',
+            HexBytes('0x10c7cb57942998ab214c062e7a57220a174aacd80418cead9f90ec410eacada1'),
+        ),
+        (
+            '0x29d9f7d6a1d1e62152f314f04e6bd4300ad56fd72102b6b83702869a089f470c',
+            HexBytes('0xe709159ef0e6323c705786fc50e47a8143812e9f82f429e585034777c7bf530b'),
+        ),
+    ]
+)
+def test_eth_account_hash_message_hexstr(web3, message, expected):
+    assert web3.eth.account.hashMessage(hexstr=message) == expected
+
+
+@pytest.mark.parametrize(
+    'message, key, expected_bytes, expected_hash, v, r, s, signature',
+    (
+        (
+            'Some data',
+            '0x4c0883a69102937d6231471b5dbb6204fe5129617082792ae468d01a3f362318',
+            b'Some data',
+            HexBytes('0x1da44b586eb0729ff70a73c326926f6ed5a25f5b056e7f47fbc6e58d86871655'),
+            28,
+            HexBytes('0xb91467e570a6466aa9e9876cbcd013baba02900b8979d43fe208a4a4f339f5fd'),
+            HexBytes('0x6007e74cd82e037b800186422fc2da167c747ef045e5d18a5f5d4300f8e1a029'),
+            HexBytes('0xb91467e570a6466aa9e9876cbcd013baba02900b8979d43fe208a4a4f339f5fd6007e74cd82e037b800186422fc2da167c747ef045e5d18a5f5d4300f8e1a0291c'),  # noqa: E501
+        ),
+    ),
+)
+def test_eth_account_sign(web3, message, key, expected_bytes, expected_hash, v, r, s, signature):
+    signed = web3.eth.account.sign(message_text=message, private_key=key)
+    assert signed.message == expected_bytes
+    assert signed.messageHash == expected_hash
+    assert signed.v == v
+    assert signed.r == r
+    assert signed.s == s
+    assert signed.signature == signature
+
+    account = web3.eth.account.privateKeyToAccount(key)
+    assert account.sign(message_text=message) == signed
+
+
+@pytest.mark.parametrize(
+    'txn, private_key, expected_raw_tx, tx_hash, r, s, v',
+    (
+        (
+            {
+                'to': '0xF0109fC8DF283027b6285cc889F5aA624EaC1F55',
+                'value': 1000000000,
+                'gas': 2000000,
+                'gasPrice': 234567897654321,
+                'nonce': 0,
+                'chainId': 1
+            },
+            '0x4c0883a69102937d6231471b5dbb6204fe5129617082792ae468d01a3f362318',
+            HexBytes('0xf86a8086d55698372431831e848094f0109fc8df283027b6285cc889f5aa624eac1f55843b9aca008025a009ebb6ca057a0535d6186462bc0b465b561c94a295bdb0621fc19208ab149a9ca0440ffd775ce91a833ab410777204d5341a6f9fa91216a6f3ee2c051fea6a0428'),  # noqa: E501
+            HexBytes('0x6893a6ee8df79b0f5d64a180cd1ef35d030f3e296a5361cf04d02ce720d32ec5'),
+            HexBytes('0x09ebb6ca057a0535d6186462bc0b465b561c94a295bdb0621fc19208ab149a9c'),
+            HexBytes('0x440ffd775ce91a833ab410777204d5341a6f9fa91216a6f3ee2c051fea6a0428'),
+            37,
+        ),
+    ),
+)
+def test_eth_account_sign_transaction(web3, txn, private_key, expected_raw_tx, tx_hash, r, s, v):
+    signed = web3.eth.account.signTransaction(txn, private_key)
+    assert signed.hash == tx_hash
+    assert signed.r == r
+    assert signed.s == s
+    assert signed.v == v
+    assert signed.rawTransaction == expected_raw_tx
+
+    account = web3.eth.account.privateKeyToAccount(private_key)
+    assert account.signTransaction(txn) == signed
+
+
+@pytest.mark.parametrize(
+    'transaction',
+    ETH_TEST_TRANSACTIONS,
+)
+def test_eth_account_sign_transaction_from_eth_test(web3, transaction):
+    expected_raw_txn = transaction['signed']
+    key = transaction['key']
+
+    # validate r, in order to validate the transaction hash
+    # There is some ambiguity about whether `r` will always be deterministically
+    # generated from the transaction hash and private key, mostly due to code
+    # author's ignorance. The example test fixtures and implementations seem to agree, so far.
+    # See ecdsa_raw_sign() in /eth_keys/backends/native/ecdsa.py
+    signed = web3.eth.account.signTransaction(transaction, key)
+    assert signed.r == HexBytes(expected_raw_txn[-130:-66])
+
+    # confirm that signed transaction can be recovered to the sender
+    expected_sender = web3.eth.account.privateKeyToAccount(key).address
+    assert web3.eth.account.recoverTransaction(signed.rawTransaction) == expected_sender
+
+
+@pytest.mark.parametrize(
+    'transaction',
+    ETH_TEST_TRANSACTIONS,
+)
+def test_eth_account_recover_transaction_from_eth_test(web3, transaction):
+    raw_txn = transaction['signed']
+    key = transaction['key']
+    expected_sender = web3.eth.account.privateKeyToAccount(key).address
+    assert web3.eth.account.recoverTransaction(raw_txn) == expected_sender
+
+
+def test_eth_account_encrypt(web3, web3js_key, web3js_password):
+    encrypted = web3.eth.account.encrypt(web3js_key, web3js_password)
+
+    assert encrypted['address'] == '2c7536e3605d9c16a7a3d7b1898e529396a65c23'
+    assert encrypted['version'] == 3
+
+    decrypted_key = web3.eth.account.decrypt(encrypted, web3js_password)
+
+    assert decrypted_key == to_bytes(hexstr=web3js_key)
+
+
+def test_eth_account_prepared_encrypt(web3, web3js_key, web3js_password):
+    account = web3.eth.account.privateKeyToAccount(web3js_key)
+    encrypted = account.encrypt(web3js_password)
+
+    assert encrypted['address'] == '2c7536e3605d9c16a7a3d7b1898e529396a65c23'
+    assert encrypted['version'] == 3
+
+    decrypted_key = web3.eth.account.decrypt(encrypted, web3js_password)
+
+    assert decrypted_key == to_bytes(hexstr=web3js_key)