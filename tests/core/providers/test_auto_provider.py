import importlib
import os
import pytest

<<<<<<< HEAD
from web3.auto import (
    infura,
    nodesmith,
=======
from eth_utils import (
    ValidationError,
)

from web3.exceptions import (
    InfuraKeyNotFound,
>>>>>>> 78ffc01a
)

from web3.auto.nodesmith import (
    goerli,
    kovan,
    mainnet,
    rinkeby,
    ropsten,
)

from web3.providers import (
    HTTPProvider,
    IPCProvider,
    WebsocketProvider,
)
from web3.providers.auto import (
    load_provider_from_environment,
)

# Ugly hack to import infura now that API KEY is required
os.environ['WEB3_INFURA_API_KEY'] = 'test'
from web3.auto import (  # noqa E402 isort:skip
    infura,
)


@pytest.fixture(autouse=True)
def delete_infura_key(monkeypatch):
    monkeypatch.delenv('INFURA_API_KEY', raising=False)
    monkeypatch.delenv('WEB3_INFURA_API_KEY', raising=False)


@pytest.mark.parametrize(
    'uri, expected_type, expected_attrs',
    (
        ('', type(None), {}),
        ('http://1.2.3.4:5678', HTTPProvider, {'endpoint_uri': 'http://1.2.3.4:5678'}),
        ('https://node.ontheweb.com', HTTPProvider, {'endpoint_uri': 'https://node.ontheweb.com'}),
        ('file:///root/path/to/file.ipc', IPCProvider, {'ipc_path': '/root/path/to/file.ipc'}),
        ('ws://1.2.3.4:5679', WebsocketProvider, {'endpoint_uri': 'ws://1.2.3.4:5679'})
    ),
)
def test_load_provider_from_env(monkeypatch, uri, expected_type, expected_attrs):
    monkeypatch.setenv('WEB3_PROVIDER_URI', uri)
    provider = load_provider_from_environment()
    assert isinstance(provider, expected_type)
    for attr, val in expected_attrs.items():
        assert getattr(provider, attr) == val


@pytest.mark.parametrize('environ_name', ['WEB3_INFURA_API_KEY', 'WEB3_INFURA_PROJECT_ID'])
def test_web3_auto_infura_empty_key(monkeypatch, caplog, environ_name):
    monkeypatch.setenv('WEB3_INFURA_SCHEME', 'https')
    monkeypatch.setenv(environ_name, '')

    with pytest.raises(InfuraKeyNotFound):
        importlib.reload(infura)


@pytest.mark.parametrize('environ_name', ['WEB3_INFURA_API_KEY', 'WEB3_INFURA_PROJECT_ID'])
def test_web3_auto_infura_deleted_key(monkeypatch, caplog, environ_name):
    monkeypatch.setenv('WEB3_INFURA_SCHEME', 'https')

    monkeypatch.delenv(environ_name, raising=False)

    with pytest.raises(InfuraKeyNotFound):
        importlib.reload(infura)


@pytest.mark.parametrize('environ_name', ['WEB3_INFURA_API_KEY', 'WEB3_INFURA_PROJECT_ID'])
def test_web3_auto_infura_websocket_empty_key(monkeypatch, caplog, environ_name):
    monkeypatch.setenv(environ_name, '')

    with pytest.raises(InfuraKeyNotFound):
        importlib.reload(infura)


@pytest.mark.parametrize('environ_name', ['WEB3_INFURA_API_KEY', 'WEB3_INFURA_PROJECT_ID'])
def test_web3_auto_infura_websocket_deleted_key(monkeypatch, caplog, environ_name):
    monkeypatch.delenv(environ_name, raising=False)

    with pytest.raises(InfuraKeyNotFound):
        importlib.reload(infura)


@pytest.mark.parametrize('environ_name', ['WEB3_INFURA_API_KEY', 'WEB3_INFURA_PROJECT_ID'])
def test_web3_auto_infura(monkeypatch, caplog, environ_name):
    monkeypatch.setenv('WEB3_INFURA_SCHEME', 'https')
    API_KEY = 'aoeuhtns'

    monkeypatch.setenv(environ_name, API_KEY)

    importlib.reload(infura)
    assert len(caplog.record_tuples) == 0

    w3 = infura.w3
    assert isinstance(w3.provider, HTTPProvider)
    expected_url = 'https://%s/v3/%s' % (infura.INFURA_MAINNET_DOMAIN, API_KEY)
    assert getattr(w3.provider, 'endpoint_uri') == expected_url


@pytest.mark.parametrize('environ_name', ['WEB3_INFURA_API_KEY', 'WEB3_INFURA_PROJECT_ID'])
def test_web3_auto_infura_websocket_default(monkeypatch, caplog, environ_name):
    monkeypatch.setenv('WEB3_INFURA_SCHEME', 'wss')
    API_KEY = 'aoeuhtns'
    monkeypatch.setenv(environ_name, API_KEY)
    expected_url = 'wss://%s/ws/v3/%s' % (infura.INFURA_MAINNET_DOMAIN, API_KEY)

    importlib.reload(infura)
    assert len(caplog.record_tuples) == 0

    w3 = infura.w3
    assert isinstance(w3.provider, WebsocketProvider)
    assert getattr(w3.provider, 'endpoint_uri') == expected_url

<<<<<<< HEAD
def test_web3_auto_nodesmith_missing_key(monkeypatch, caplog):
    importlib.reload(nodesmith)
    assert len(caplog.record_tuples) == 1
    logger, level, msg = caplog.record_tuples[0]
    assert 'NODESMITH_API_KEY' in msg
    assert level == logging.ERROR

@pytest.mark.parametrize('network', [(goerli, 'goerli'), (kovan, 'kovan'), (mainnet, 'mainnet'), (rinkeby, 'rinkeby'), (ropsten, 'ropsten')])
def test_web3_auto_nodesmith_different_networks(monkeypatch, network):

    network_module = network[0]
    network_name = network[1]
    API_KEY = 'ns_python'
    monkeypatch.setenv('NODESMITH_API_KEY', API_KEY)
    expected_url = nodesmith.NODESMITH_URL_FORMAT % (network_name, API_KEY)

    importlib.reload(network_module)

    w3 = network_module.w3
    assert isinstance(w3.provider, HTTPProvider)
    assert getattr(w3.provider, 'endpoint_uri') == expected_url
=======

def test_web3_auto_infura_raises_error_with_nonexistent_scheme(monkeypatch):
    monkeypatch.setenv('WEB3_INFURA_API_KEY', 'test')
    monkeypatch.setenv('WEB3_INFURA_SCHEME', 'not-a-scheme')

    error_msg = "Cannot connect to Infura with scheme 'not-a-scheme'"
    with pytest.raises(ValidationError, match=error_msg):
        importlib.reload(infura)
>>>>>>> 78ffc01a
<|MERGE_RESOLUTION|>--- conflicted
+++ resolved
@@ -2,18 +2,17 @@
 import os
 import pytest
 
-<<<<<<< HEAD
 from web3.auto import (
     infura,
     nodesmith,
-=======
+)
+
 from eth_utils import (
     ValidationError,
 )
 
 from web3.exceptions import (
     InfuraKeyNotFound,
->>>>>>> 78ffc01a
 )
 
 from web3.auto.nodesmith import (
@@ -129,7 +128,14 @@
     assert isinstance(w3.provider, WebsocketProvider)
     assert getattr(w3.provider, 'endpoint_uri') == expected_url
 
-<<<<<<< HEAD
+def test_web3_auto_infura_raises_error_with_nonexistent_scheme(monkeypatch):
+    monkeypatch.setenv('WEB3_INFURA_API_KEY', 'test')
+    monkeypatch.setenv('WEB3_INFURA_SCHEME', 'not-a-scheme')
+
+    error_msg = "Cannot connect to Infura with scheme 'not-a-scheme'"
+    with pytest.raises(ValidationError, match=error_msg):
+        importlib.reload(infura)
+
 def test_web3_auto_nodesmith_missing_key(monkeypatch, caplog):
     importlib.reload(nodesmith)
     assert len(caplog.record_tuples) == 1
@@ -150,14 +156,4 @@
 
     w3 = network_module.w3
     assert isinstance(w3.provider, HTTPProvider)
-    assert getattr(w3.provider, 'endpoint_uri') == expected_url
-=======
-
-def test_web3_auto_infura_raises_error_with_nonexistent_scheme(monkeypatch):
-    monkeypatch.setenv('WEB3_INFURA_API_KEY', 'test')
-    monkeypatch.setenv('WEB3_INFURA_SCHEME', 'not-a-scheme')
-
-    error_msg = "Cannot connect to Infura with scheme 'not-a-scheme'"
-    with pytest.raises(ValidationError, match=error_msg):
-        importlib.reload(infura)
->>>>>>> 78ffc01a
+    assert getattr(w3.provider, 'endpoint_uri') == expected_url