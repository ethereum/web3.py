--- conflicted
+++ resolved
@@ -1,10 +1,9 @@
 import asyncio
 import pytest
-<<<<<<< HEAD
+
 from unittest.mock import patch
-=======
+
 import sys
->>>>>>> 0aa00c8e
 from threading import (
     Thread,
 )
