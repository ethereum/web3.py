from web3.utils.compat import sleep


def test_shh_sync_filter(web3, skip_if_testrpc):
    skip_if_testrpc(web3)
    topic = web3.toHex(text="test")
    shh_filter = web3.shh.filter({"topics": [topic]})

    payloads = []
    payloads.append(str.encode("payload1"))
    web3.shh.post({
        "topics": [topic],
        "payload": web3.toHex(text=payloads[-1]),
    })
    sleep(1)

    payloads.append(str.encode("payload2"))
    web3.shh.post({
        "topics": [topic],
        "payload": web3.toHex(text=payloads[-1]),
    })
    sleep(1)
    received_messages = shh_filter.get_new_entries()
    assert len(received_messages) > 1

<<<<<<< HEAD
    for message in received_messages:
        assert web3.toBytes(message["payload"]) in payloads


def test_shh_async_filter(web3, skip_if_testrpc):
    skip_if_testrpc(web3)
    received_messages = []
    topic = web3.toHex(text="test")
    shh_filter = web3.shh.filter({"topics": [topic]})
    shh_filter.watch(received_messages.append)

    payloads = []
    payloads.append(str.encode("payload1"))
    web3.shh.post({
        "topics": [topic],
        "payload": web3.toHex(text=payloads[-1]),
    })
    sleep(1)

    payloads.append(str.encode("payload2"))
    web3.shh.post({
        "topics": [topic],
        "payload": web3.toHex(text=payloads[-1]),
    })
    sleep(1)
    assert len(received_messages) > 1

    for message in received_messages:
        assert web3.toBytes(message["payload"]) in payloads
=======
    for message in recieved_messages:
        assert message["payload"] in payloads
>>>>>>> fb55f083
<|MERGE_RESOLUTION|>--- conflicted
+++ resolved
@@ -23,9 +23,8 @@
     received_messages = shh_filter.get_new_entries()
     assert len(received_messages) > 1
 
-<<<<<<< HEAD
-    for message in received_messages:
-        assert web3.toBytes(message["payload"]) in payloads
+    for message in recieved_messages:
+        assert message["payload"] in payloads
 
 
 def test_shh_async_filter(web3, skip_if_testrpc):
@@ -52,8 +51,4 @@
     assert len(received_messages) > 1
 
     for message in received_messages:
-        assert web3.toBytes(message["payload"]) in payloads
-=======
-    for message in recieved_messages:
-        assert message["payload"] in payloads
->>>>>>> fb55f083
+        assert message["payload"] in payloads