import pytest

from web3._utils.abi import (
    is_encodable,
)


@pytest.mark.parametrize(
    'value,_type,expected',
    (
        # Some sanity checks to make sure our custom registrations didn't bork
        # anything
        ('0x' + '00' * 20, 'address', True),
        ('0x' + '00' * 32, 'address', False),  # no oversized addresses
        ('0xff', 'address', False),  # no undersized addresses
        (None, 'address', False),  # no wrong types

        (b'\x01\x23', 'bytes2', True),  # valid cases should be same
        (b'\x01\x23', 'bytes1', False),  # no oversize bytes
        (True, 'bytes32', False),  # no wrong types
        (0, 'bytes32', False),  # no wrong types

        (b'\x12', 'bytes', True),

        ('', 'string', True),
        ('anything', 'string', True),

        (['0x' + '00' * 20, 0], '(address,uint256)', True),
        (('0x' + '00' * 20, 0), '(address,uint256)', True),
        ([0], '(address,uint256)', False),
        (['0x' + '00' * 20], '(uint256)', False),

        # Special address behavior
        ('dennisthepeasant.eth', 'address', True),  # passes because eth_utils converts to bytes :/
        ('autonomouscollective.eth', 'address', True),
        ('all-TLDs-valid-now.test', 'address', True),
        ('-rejects-invalid-names.test', 'address', False),
        ('ff', 'address', True),  # this could theoretically be a top-level domain (TLD)
        ('0xname.eth', 'address', True),  # 0x in name is fine, if it is not a TLD

        # Special bytes<M> behavior
        ('12', 'bytes2', True),  # undersize OK
        ('0x12', 'bytes2', True),  # with or without 0x OK
        ('0123', 'bytes2', True),  # exact size OK
        (b'\x12', 'bytes2', True),  # as bytes value undersize OK
        ('0123', 'bytes1', False),  # no oversize hex strings
        ('1', 'bytes2', False),  # no odd length
        ('0x1', 'bytes2', False),  # no odd length

        # Special bytes behavior
        ('12', 'bytes', True),
        ('0x12', 'bytes', True),
        ('1', 'bytes', False),
        ('0x1', 'bytes', False),

        # Special string behavior
        (b'', 'string', True),
        (b'anything', 'string', True),
        (b'\x80', 'string', False),  # bytes that cannot be decoded with utf-8 are invalid
<<<<<<< HEAD
        # tuple
        (['0x' + '00' * 20, 0], '(address,uint256)', True),
        (('0x' + '00' * 20, 0), '(address,uint256)', True),
        ([0], '(address,uint256)', False),
        (['0x' + '00' * 20], '(uint256)', False),
        ([], '(address)', False),
        ((1, (2, 3), 0), '(uint256,(uint256,uint256),uint256)', True),
        ((0, (2, 3)), '(uint256,(uint256,uint256))', True),
        (((2, 3), 0), '((uint256,uint256),uint256)', True),
        ((((0,),),), '(((uint256)))', True),
        ([0, 1, 2, 3], 'uint256[]', True),
        ([(0, 1), (2, 3)], '(uint256,uint256)[]', True),
        ([(0, 1, 2), (3, 4, 5)], '(uint256,uint256,uint256)[]', True),
        (
            [0, ['0x' + '00' * 20, '0x' + '00' * 20], ['0x' + '00' * 20, '0x' + '00' * 20], 5],
            '(int,(address,address),(address,address),int)',
            True,
        ),
        (
            (0, ('0x' + '00' * 20, '0x' + '00' * 20), ('0x' + '00' * 20, '0x' + '00' * 20), 5),
            '(int,(address,address),(address,address),int)',
            True,
        ),
        (
            [
                ['0x' + '00' * 20, '0x' + '00' * 20],
                2,
                ['0x' + '00' * 20, '0x' + '00' * 20],
                5,
                ['0x' + '00' * 20, '0x' + '00' * 20],
            ],
            '((address,address),int,(address,address),int,(address,address))',
            True,
        ),
        (
            (
                ('0x' + '00' * 20, '0x' + '00' * 20),
                2,
                ('0x' + '00' * 20, '0x' + '00' * 20),
                5,
                ('0x' + '00' * 20, '0x' + '00' * 20),
            ),
            '((address,address),int,(address,address),int,(address,address))',
            True,
        ),
        (
            [0, ['0x' + '00' * 20, [1, 2]], 3],
            '(int,(address,(int,int)),int)',
            True,
        ),
        (
            (0, ('0x' + '00' * 20, (1, 2)), 3),
            '(int,(address,(int,int)),int)',
            True,
        ),
        (
            [
                [['0x' + '00' * 20], '0x' + '00' * 20],
                1,
                ['0x' + '00' * 20, '0x' + '00' * 20],
                2,
                [[3, [4, 5]], '0x' + '00' * 20]
            ],
            '(((address),address),int,(address,address),int,((int,(int,int)),address))',
            True,
        ),
        (
            (
                (('0x' + '00' * 20,), '0x' + '00' * 20),
                1,
                ('0x' + '00' * 20, '0x' + '00' * 20),
                2,
                ((3, (4, 5)), '0x' + '00' * 20)
            ),
            '(((address),address),int,(address,address),int,((int,(int,int)),address))',
            True,
        ),
=======

        # Special tuple behavior
        (('0x1234', 0), '(bytes2,int128)', True),
        (('0x123456', 0), '(bytes2,int128)', False),

        (('0x1234', 0), '(bytes,int128)', True),
        (('1', 0), '(bytes,int128)', False),

        (('dennisthepeasant.eth', 0), '(address,int128)', True),
        (('-rejects-invalid-names.test', 0), '(address,int128)', False),

        ((b'anything', 0), '(string,int128)', True),
        ((b'\x80', 0), '(string,int128)', False),
>>>>>>> 4f63b2fe
    ),
)
def test_is_encodable(value, _type, expected):
    actual = is_encodable(_type, value)
    assert actual is expected<|MERGE_RESOLUTION|>--- conflicted
+++ resolved
@@ -57,8 +57,19 @@
         (b'', 'string', True),
         (b'anything', 'string', True),
         (b'\x80', 'string', False),  # bytes that cannot be decoded with utf-8 are invalid
-<<<<<<< HEAD
-        # tuple
+
+        # Special tuple behavior
+        (('0x1234', 0), '(bytes2,int128)', True),
+        (('0x123456', 0), '(bytes2,int128)', False),
+
+        (('0x1234', 0), '(bytes,int128)', True),
+        (('1', 0), '(bytes,int128)', False),
+
+        (('dennisthepeasant.eth', 0), '(address,int128)', True),
+        (('-rejects-invalid-names.test', 0), '(address,int128)', False),
+
+        ((b'anything', 0), '(string,int128)', True),
+        ((b'\x80', 0), '(string,int128)', False),
         (['0x' + '00' * 20, 0], '(address,uint256)', True),
         (('0x' + '00' * 20, 0), '(address,uint256)', True),
         ([0], '(address,uint256)', False),
@@ -135,21 +146,6 @@
             '(((address),address),int,(address,address),int,((int,(int,int)),address))',
             True,
         ),
-=======
-
-        # Special tuple behavior
-        (('0x1234', 0), '(bytes2,int128)', True),
-        (('0x123456', 0), '(bytes2,int128)', False),
-
-        (('0x1234', 0), '(bytes,int128)', True),
-        (('1', 0), '(bytes,int128)', False),
-
-        (('dennisthepeasant.eth', 0), '(address,int128)', True),
-        (('-rejects-invalid-names.test', 0), '(address,int128)', False),
-
-        ((b'anything', 0), '(string,int128)', True),
-        ((b'\x80', 0), '(string,int128)', False),
->>>>>>> 4f63b2fe
     ),
 )
 def test_is_encodable(value, _type, expected):
