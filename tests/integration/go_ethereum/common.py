--- conflicted
+++ resolved
@@ -42,35 +42,13 @@
     def test_invalid_eth_sign_typed_data(self, w3, unlocked_account_dual_type):
         super().test_invalid_eth_sign_typed_data(w3, unlocked_account_dual_type)
 
-<<<<<<< HEAD
-    @flaky(max_runs=3)
-=======
-    @pytest.mark.xfail(reason='eth_protocolVersion was removed in Geth 1.10.0')
-    def test_eth_protocol_version(self, w3):
-        super().test_eth_protocol_version(w3)
-
-    @pytest.mark.xfail(reason='eth_protocolVersion was removed in Geth 1.10.0')
-    def test_eth_protocolVersion(self, w3):
-        super().test_eth_protocolVersion(w3)
-
     @pytest.mark.xfail(reason='Inconsistently creating timeout issues.', strict=False)
->>>>>>> fe36d83b
     def test_eth_estimate_gas(
         self, w3: "Web3", unlocked_account_dual_type: ChecksumAddress
     ) -> None:
         super().test_eth_estimate_gas(w3, unlocked_account_dual_type)
 
-<<<<<<< HEAD
-    @flaky(max_runs=3)
-=======
     @pytest.mark.xfail(reason='Inconsistently creating timeout issues.', strict=False)
-    def test_eth_estimateGas_deprecated(
-        self, w3: "Web3", unlocked_account_dual_type: ChecksumAddress
-    ) -> None:
-        super().test_eth_estimateGas_deprecated(w3, unlocked_account_dual_type)
-
-    @pytest.mark.xfail(reason='Inconsistently creating timeout issues.', strict=False)
->>>>>>> fe36d83b
     def test_eth_estimate_gas_with_block(
         self, w3: "Web3", unlocked_account_dual_type: ChecksumAddress
     ) -> None:
