--- conflicted
+++ resolved
@@ -169,13 +169,12 @@
         super().test_trace_transaction(web3)
 
     @pytest.mark.xfail(reason="TODO: tracing not working on v2.5.13")
-<<<<<<< HEAD
     def test_traceBlock_deprecated(self, web3):
         super().test_traceBlock_deprecated(web3)
-=======
+        
+    @pytest.mark.xfail(reason="TODO: tracing not working on v2.5.13")
     def test_traceFilter_deprecated(self, web3):
         super().test_traceFilter_deprecated(web3)
->>>>>>> f47f4f61
 
     @pytest.mark.xfail(reason="TODO: tracing not working on v2.5.13")
     def test_trace_filter(self, web3):
