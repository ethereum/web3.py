--- conflicted
+++ resolved
@@ -12,16 +12,17 @@
 from eth_abi.codec import (
     ABICodec,
 )
+from eth_abi.grammar import (
+    parse as parse_type_string,
+)
 from eth_abi.registry import (
     BaseEquals,
     registry as default_registry,
 )
-from eth_abi.grammar import (
-    parse as parse_type_string,
-)
 from eth_utils import (
     decode_hex,
     is_bytes,
+    is_list_like,
     is_text,
     to_text,
     to_tuple,
@@ -172,38 +173,7 @@
         if is_ens_name(value):
             return
 
-<<<<<<< HEAD
-    if _type[0] == "(":  # it's a tuple. check encodability of each component
-        if not is_list_like(value):
-            return False
-
-        if _type.endswith("[]"):
-            element_type = _type.rstrip("[]")
-            element_values = value
-            return all(
-                [
-                    is_encodable(element_type, element_value)
-                    for element_value in element_values
-                ]
-            )
-
-        component_types = [str(t) for t in parse_type_string(_type).components]
-
-        if len(component_types) != len(value):
-            return False
-
-        return all(
-            [
-                is_encodable(component_type, component_value)
-                for component_type, component_value
-                in zip(component_types, value)
-            ]
-        )
-
-    base, sub, arrlist = process_type(_type)
-=======
         super().validate_value(value)
->>>>>>> 4f63b2fe
 
 
 class AcceptsHexStrMixin:
@@ -705,13 +675,8 @@
     As an example:
 
     >>> abi_data_tree(types=["bool[2]", "uint"], data=[[True, False], 0])
-<<<<<<< HEAD
     [ABITypedData(abi_type='bool[2]', data=[ABITypedData(abi_type='bool', data=True), ABITypedData(abi_type='bool', data=False)]), ABITypedData(abi_type='uint256', data=0)]
-    '''  # noqa: E501 (line too long)
-=======
-    [("bool[2]", [("bool", True), ("bool", False)]), ("uint256", 0)]
-    """
->>>>>>> 4f63b2fe
+    """  # noqa: E501 (line too long)
     return [
         abi_sub_tree(data_type, data_value)
         for data_type, data_value
