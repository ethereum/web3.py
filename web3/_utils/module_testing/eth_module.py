--- conflicted
+++ resolved
@@ -848,7 +848,6 @@
         ))
         assert await async_w3.eth.coinbase in accounts  # type: ignore
 
-<<<<<<< HEAD
     @pytest.mark.asyncio
     async def test_async_eth_get_logs_without_logs(
         self, async_w3: "Web3", block_with_txn_with_log: BlockData
@@ -983,7 +982,7 @@
 
         result = await async_w3.eth.get_logs(filter_params)  # type: ignore
         assert len(result) == 0
-=======
+
     def test_async_provider_default_account(
         self,
         async_w3: "Web3",
@@ -1018,7 +1017,6 @@
 
         # reset to default
         async_w3.eth.default_block = 'latest'
->>>>>>> ffe59daf
 
 
 class EthModuleTest:
