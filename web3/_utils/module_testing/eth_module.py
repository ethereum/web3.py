--- conflicted
+++ resolved
@@ -1114,15 +1114,9 @@
     async def test_async_eth_get_storage_at_invalid_address(self, async_w3: "Web3") -> None:
         coinbase = await async_w3.eth.coinbase  # type: ignore
         with pytest.raises(InvalidAddress):
-<<<<<<< HEAD
-            await async_w3.eth.get_storage_at(  # type: ignore
-                ChecksumAddress(HexAddress(HexStr(coinbase.lower()))),
-                0)
-=======
             await async_w3.eth.get_storage_at(
                 ChecksumAddress(HexAddress(HexStr(coinbase.lower()))),
                 0)  # type: ignore
->>>>>>> fe36d83b
 
     def test_async_provider_default_account(
         self,
