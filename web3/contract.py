"""Interaction with smart contracts over Web3 connector.

"""
import copy
import itertools
from typing import (
    TYPE_CHECKING,
    Any,
    Awaitable,
    Callable,
    Collection,
    Dict,
    Generator,
    Iterable,
    List,
    NoReturn,
    Optional,
    Sequence,
    Tuple,
    Type,
    Union,
    cast,
)
import warnings

from eth_abi.exceptions import (
    DecodingError,
)
from eth_typing import (
    Address,
    BlockNumber,
    ChecksumAddress,
    HexStr,
)
from eth_utils import (
    add_0x_prefix,
    combomethod,
    encode_hex,
    function_abi_to_4byte_selector,
    is_list_like,
    is_text,
    to_tuple,
)
from eth_utils.toolz import (
    compose,
    partial,
)
from hexbytes import (
    HexBytes,
)

from web3._utils.abi import (
    abi_to_signature,
    check_if_arguments_can_be_encoded,
    fallback_func_abi_exists,
    filter_by_type,
    get_abi_input_names,
    get_abi_input_types,
    get_abi_output_types,
    get_constructor_abi,
    is_array_type,
    map_abi_data,
    merge_args_and_kwargs,
    receive_func_abi_exists,
)
from web3._utils.blocks import (
    is_hex_encoded_block_hash,
)
from web3._utils.contracts import (
    encode_abi,
    find_matching_event_abi,
    find_matching_fn_abi,
    get_function_info,
    prepare_transaction,
)
from web3._utils.datatypes import (
    PropertyCheckingFactory,
)
from web3._utils.decorators import (
    deprecated_for,
)
from web3._utils.empty import (
    empty,
)
from web3._utils.encoding import (
    to_4byte_hex,
    to_hex,
)
from web3._utils.events import (
    EventFilterBuilder,
    get_event_data,
    is_dynamic_sized_type,
)
from web3._utils.filters import (
    LogFilter,
    construct_event_filter_params,
)
from web3._utils.function_identifiers import (
    FallbackFn,
    ReceiveFn,
)
from web3._utils.normalizers import (
    BASE_RETURN_NORMALIZERS,
    normalize_abi,
    normalize_address,
    normalize_address_no_ens,
    normalize_bytecode,
)
from web3._utils.transactions import (
    fill_transaction_defaults,
)
from web3.datastructures import (
    AttributeDict,
    MutableAttributeDict,
)
from web3.exceptions import (
    ABIEventFunctionNotFound,
    ABIFunctionNotFound,
    BadFunctionCallOutput,
    BlockNumberOutofRange,
    FallbackNotFound,
    InvalidEventABI,
    LogTopicError,
    MismatchedABI,
    NoABIEventsFound,
    NoABIFound,
    NoABIFunctionsFound,
    ValidationError,
)
from web3.logs import (
    DISCARD,
    IGNORE,
    STRICT,
    WARN,
    EventLogErrorFlags,
)
from web3.types import (  # noqa: F401
    ABI,
    ABIEvent,
    ABIFunction,
    BlockIdentifier,
    CallOverrideParams,
    EventData,
    FilterParams,
    FunctionIdentifier,
    LogReceipt,
    TxParams,
    TxReceipt,
)

if TYPE_CHECKING:
    from web3 import Web3  # noqa: F401

ACCEPTABLE_EMPTY_STRINGS = ["0x", b"0x", "", b""]


class BaseContractFunctions:
    """Class containing contract function objects
    """

    def __init__(self,
                 abi: ABI,
                 w3: 'Web3',
                 contract_function_class: Union[Type['ContractFunction'],
                                                Type['AsyncContractFunction']],
                 address: Optional[ChecksumAddress] = None) -> None:

        self.abi = abi
        self.w3 = w3
        self.address = address

        if self.abi:
            self._functions = filter_by_type('function', self.abi)
            for func in self._functions:
                setattr(
                    self,
                    func['name'],
                    contract_function_class.factory(
                        func['name'],
                        w3=self.w3,
                        contract_abi=self.abi,
                        address=self.address,
                        function_identifier=func['name']))

    def __iter__(self) -> Generator[str, None, None]:
        if not hasattr(self, '_functions') or not self._functions:
            return

        for func in self._functions:
            yield func['name']

    def __getattr__(self, function_name: str) -> "ContractFunction":
        if self.abi is None:
            raise NoABIFound(
                "There is no ABI found for this contract.",
            )
        if '_functions' not in self.__dict__:
            raise NoABIFunctionsFound(
                "The abi for this contract contains no function definitions. ",
                "Are you sure you provided the correct contract abi?"
            )
        elif function_name not in self.__dict__['_functions']:
            raise ABIFunctionNotFound(
                f"The function '{function_name}' was not found in this contract's abi. ",
                "Are you sure you provided the correct contract abi?"
            )
        else:
            return super().__getattribute__(function_name)

    def __getitem__(self, function_name: str) -> ABIFunction:
        return getattr(self, function_name)

    def __hasattr__(self, event_name: str) -> bool:
        try:
            return event_name in self.__dict__['_events']
        except ABIFunctionNotFound:
            return False


class ContractFunctions(BaseContractFunctions):
    def __init__(self,
                 abi: ABI,
                 w3: 'Web3',
                 address: Optional[ChecksumAddress] = None,
                 ) -> None:
        super().__init__(abi, w3, ContractFunction, address)


class AsyncContractFunctions(BaseContractFunctions):
    def __init__(self,
                 abi: ABI,
                 w3: 'Web3',
                 address: Optional[ChecksumAddress] = None,
                 ) -> None:
        super().__init__(abi, w3, AsyncContractFunction, address)


class BaseContractEvents:
    """Class containing contract event objects

    This is available via:

    .. code-block:: python

        >>> mycontract.events
        <web3.contract.ContractEvents object at 0x108afde10>

    To get list of all supported events in the contract ABI.
    This allows you to iterate over :class:`ContractEvent` proxy classes.

    .. code-block:: python

        >>> for e in mycontract.events: print(e)
        <class 'web3._utils.datatypes.LogAnonymous'>
        ...

    """

    def __init__(self, abi: ABI, w3: 'Web3',
                 contract_event_type: Union[Type['ContractEvent'], Type['AsyncContractEvent']],
                 address: Optional[ChecksumAddress] = None) -> None:
        if abi:
            self.abi = abi
            self._events = filter_by_type('event', self.abi)
            for event in self._events:
                setattr(
                    self,
                    event['name'],
                    contract_event_type.factory(
                        event['name'],
                        w3=w3,
                        contract_abi=self.abi,
                        address=address,
                        event_name=event['name']))

    def __getattr__(self, event_name: str) -> Type['ContractEvent']:
        if '_events' not in self.__dict__:
            raise NoABIEventsFound(
                "The abi for this contract contains no event definitions. ",
                "Are you sure you provided the correct contract abi?"
            )
        elif event_name not in self.__dict__['_events']:
            raise ABIEventFunctionNotFound(
                f"The event '{event_name}' was not found in this contract's abi. ",
                "Are you sure you provided the correct contract abi?"
            )
        else:
            return super().__getattribute__(event_name)

    def __getitem__(self, event_name: str) -> Type['ContractEvent']:
        return getattr(self, event_name)

    def __iter__(self) -> Iterable[Type['ContractEvent']]:
        """Iterate over supported

        :return: Iterable of :class:`ContractEvent`
        """
        for event in self._events:
            yield self[event['name']]

    def __hasattr__(self, event_name: str) -> bool:
        try:
            return event_name in self.__dict__['_events']
        except ABIEventFunctionNotFound:
            return False


class ContractEvents(BaseContractEvents):

    def __init__(self, abi: ABI, w3: 'Web3',
                 address: Optional[ChecksumAddress] = None) -> None:
        super().__init__(abi, w3, ContractEvent, address)


class AsyncContractEvents(BaseContractEvents):

    def __init__(self, abi: ABI, w3: 'Web3',
                 address: Optional[ChecksumAddress] = None) -> None:
        super().__init__(abi, w3, AsyncContractEvent, address)


class BaseContract:
    """Base class for Contract proxy classes.

    First you need to create your Contract classes using
    :meth:`web3.eth.Eth.contract` that takes compiled Solidity contract
    ABI definitions as input.  The created class object will be a subclass of
    this base class.

    After you have your Contract proxy class created you can interact with
    smart contracts

    * Create a Contract proxy object for an existing deployed smart contract by
      its address using :meth:`__init__`

    * Deploy a new smart contract using :py:meth:`Contract.constructor.transact()`
    """

    # set during class construction
    w3: 'Web3' = None

    # instance level properties
    address: ChecksumAddress = None

    # class properties (overridable at instance level)
    abi: ABI = None

    asm = None
    ast = None

    bytecode = None
    bytecode_runtime = None
    clone_bin = None

    dev_doc = None
    interface = None
    metadata = None
    opcodes = None
    src_map = None
    src_map_runtime = None
    user_doc = None

    #  Public API
    #
    @combomethod
    def encodeABI(cls, fn_name: str, args: Optional[Any] = None,
                  kwargs: Optional[Any] = None, data: Optional[HexStr] = None) -> HexStr:
        """
        Encodes the arguments using the Ethereum ABI for the contract function
        that matches the given name and arguments..

        :param data: defaults to function selector
        """
        fn_abi, fn_selector, fn_arguments = get_function_info(
            fn_name, cls.w3.codec, contract_abi=cls.abi, args=args, kwargs=kwargs,
        )

        if data is None:
            data = fn_selector

        return encode_abi(cls.w3, fn_abi, fn_arguments, data)

    @combomethod
    def all_functions(self) -> Union[List['ContractFunction'], List['AsyncContractFunction']]:
        return self.find_functions_by_identifier(
            self.abi, self.w3, self.address, lambda _: True
        )

    @combomethod
    def get_function_by_signature(self, signature: str
                                  ) -> Union['ContractFunction', 'AsyncContractFunction']:
        if ' ' in signature:
            raise ValueError(
                'Function signature should not contain any spaces. '
                f'Found spaces in input: {signature}'
            )

        def callable_check(fn_abi: ABIFunction) -> bool:
            return abi_to_signature(fn_abi) == signature

        fns = self.find_functions_by_identifier(self.abi, self.w3, self.address, callable_check)
        return get_function_by_identifier(fns, 'signature')

    @combomethod
    def find_functions_by_name(self, fn_name: str
                               ) -> Union[List['ContractFunction'], List['AsyncContractFunction']]:
        def callable_check(fn_abi: ABIFunction) -> bool:
            return fn_abi['name'] == fn_name

        return self.find_functions_by_identifier(
            self.abi, self.w3, self.address, callable_check
        )

    @combomethod
    def get_function_by_name(self, fn_name: str
                             ) -> Union['ContractFunction', 'AsyncContractFunction']:
        fns = self.find_functions_by_name(fn_name)
        return get_function_by_identifier(fns, 'name')

    @combomethod
    def get_function_by_selector(self, selector: Union[bytes, int, HexStr]
                                 ) -> Union['ContractFunction', 'AsyncContractFunction']:
        def callable_check(fn_abi: ABIFunction) -> bool:
            # typed dict cannot be used w/ a normal Dict
            # https://github.com/python/mypy/issues/4976
            return encode_hex(function_abi_to_4byte_selector(fn_abi)) == to_4byte_hex(selector)  # type: ignore # noqa: E501

        fns = self.find_functions_by_identifier(self.abi, self.w3, self.address, callable_check)
        return get_function_by_identifier(fns, 'selector')

    @combomethod
    def decode_function_input(self, data: HexStr
                              ) -> Union[Tuple['ContractFunction', Dict[str, Any]],
                                         Tuple['AsyncContractFunction', Dict[str, Any]]]:
        # type ignored b/c expects data arg to be HexBytes
        data = HexBytes(data)  # type: ignore
        selector, params = data[:4], data[4:]
        func = self.get_function_by_selector(selector)

        names = get_abi_input_names(func.abi)
        types = get_abi_input_types(func.abi)

        decoded = self.w3.codec.decode_abi(types, cast(HexBytes, params))
        normalized = map_abi_data(BASE_RETURN_NORMALIZERS, types, decoded)

        return func, dict(zip(names, normalized))

    @combomethod
    def find_functions_by_args(self, *args: Any
                               ) -> Union[List['ContractFunction'], List['AsyncContractFunction']]:
        def callable_check(fn_abi: ABIFunction) -> bool:
            return check_if_arguments_can_be_encoded(fn_abi, self.w3.codec, args=args, kwargs={})

        return self.find_functions_by_identifier(
            self.abi, self.w3, self.address, callable_check
        )

    @combomethod
    def get_function_by_args(self, *args: Any
                             ) -> Union['ContractFunction', 'AsyncContractFunction']:
        fns = self.find_functions_by_args(*args)
        return get_function_by_identifier(fns, 'args')

    #
    # Private Helpers
    #
    _return_data_normalizers: Tuple[Callable[..., Any], ...] = tuple()

    @classmethod
    def _prepare_transaction(cls,
                             fn_name: str,
                             fn_args: Optional[Any] = None,
                             fn_kwargs: Optional[Any] = None,
                             transaction: Optional[TxParams] = None) -> TxParams:

        return prepare_transaction(
            cls.address,
            cls.w3,
            fn_identifier=fn_name,
            contract_abi=cls.abi,
            transaction=transaction,
            fn_args=fn_args,
            fn_kwargs=fn_kwargs,
        )

    @classmethod
    def _find_matching_fn_abi(
        cls, fn_identifier: Optional[str] = None, args: Optional[Any] = None,
        kwargs: Optional[Any] = None
    ) -> ABIFunction:
        return find_matching_fn_abi(cls.abi,
                                    cls.w3.codec,
                                    fn_identifier=fn_identifier,
                                    args=args,
                                    kwargs=kwargs)

    @classmethod
    def _find_matching_event_abi(
        cls, event_name: Optional[str] = None, argument_names: Optional[Sequence[str]] = None
    ) -> ABIEvent:
        return find_matching_event_abi(
            abi=cls.abi,
            event_name=event_name,
            argument_names=argument_names)

    @combomethod
    def _encode_constructor_data(cls, args: Optional[Any] = None,
                                 kwargs: Optional[Any] = None) -> HexStr:
        constructor_abi = get_constructor_abi(cls.abi)

        if constructor_abi:
            if args is None:
                args = tuple()
            if kwargs is None:
                kwargs = {}

            arguments = merge_args_and_kwargs(constructor_abi, args, kwargs)

            deploy_data = add_0x_prefix(
                encode_abi(cls.w3, constructor_abi, arguments, data=cls.bytecode)
            )
        else:
            if args is not None or kwargs is not None:
                msg = "Constructor args were provided, but no constructor function was provided."
                raise TypeError(msg)

            deploy_data = to_hex(cls.bytecode)

        return deploy_data

    @combomethod
    def find_functions_by_identifier(cls,
                                     contract_abi: ABI,
                                     w3: 'Web3',
                                     address: ChecksumAddress,
                                     callable_check: Callable[..., Any]
                                     ) -> List[Any]:
        raise NotImplementedError("This method should be implemented in the inherited class")

<<<<<<< HEAD
=======
def mk_collision_prop(fn_name: str) -> Callable[[], None]:
    def collision_fn() -> NoReturn:
        msg = f"Namespace collision for function name {fn_name} with ConciseContract API."
        raise AttributeError(msg)
    collision_fn.__name__ = fn_name
    return collision_fn
>>>>>>> ca662c87

class Contract(BaseContract):

    functions: ContractFunctions = None
    caller: 'ContractCaller' = None

    #: Instance of :class:`ContractEvents` presenting available Event ABIs
    events: ContractEvents = None

    def __init__(self, address: Optional[ChecksumAddress] = None) -> None:
        """Create a new smart contract proxy object.

        :param address: Contract address as 0x hex string"""
        if self.w3 is None:
            raise AttributeError(
                'The `Contract` class has not been initialized.  Please use the '
                '`web3.contract` interface to create your contract class.'
            )

        if address:
            self.address = normalize_address(self.w3.ens, address)

        if not self.address:
            raise TypeError("The address argument is required to instantiate a contract.")

        self.functions = ContractFunctions(self.abi, self.w3, self.address)
        self.caller = ContractCaller(self.abi, self.w3, self.address)
        self.events = ContractEvents(self.abi, self.w3, self.address)
        self.fallback = Contract.get_fallback_function(self.abi, self.w3, self.address)
        self.receive = Contract.get_receive_function(self.abi, self.w3, self.address)

    @classmethod
    def factory(cls, w3: 'Web3', class_name: Optional[str] = None, **kwargs: Any) -> 'Contract':
        kwargs['w3'] = w3

        normalizers = {
            'abi': normalize_abi,
            'address': partial(normalize_address, kwargs['w3'].ens),
            'bytecode': normalize_bytecode,
            'bytecode_runtime': normalize_bytecode,
        }

        contract = cast(Contract, PropertyCheckingFactory(
            class_name or cls.__name__,
            (cls,),
            kwargs,
            normalizers=normalizers,
        ))
        contract.functions = ContractFunctions(contract.abi, contract.w3)
        contract.caller = ContractCaller(contract.abi, contract.w3, contract.address)
        contract.events = ContractEvents(contract.abi, contract.w3)
        contract.fallback = Contract.get_fallback_function(contract.abi, contract.w3)
        contract.receive = Contract.get_receive_function(contract.abi, contract.w3)

        return contract

    @classmethod
    def constructor(cls, *args: Any, **kwargs: Any) -> 'ContractConstructor':
        """
        :param args: The contract constructor arguments as positional arguments
        :param kwargs: The contract constructor arguments as keyword arguments
        :return: a contract constructor object
        """
        if cls.bytecode is None:
            raise ValueError(
                "Cannot call constructor on a contract that does not have 'bytecode' associated "
                "with it"
            )

        return ContractConstructor(cls.w3,
                                   cls.abi,
                                   cls.bytecode,
                                   *args,
                                   **kwargs)

    @staticmethod
    def get_fallback_function(
        abi: ABI, w3: 'Web3', address: Optional[ChecksumAddress] = None
    ) -> 'ContractFunction':
        if abi and fallback_func_abi_exists(abi):
            return ContractFunction.factory(
                'fallback',
                w3=w3,
                contract_abi=abi,
                address=address,
                function_identifier=FallbackFn)()

        return cast('ContractFunction', NonExistentFallbackFunction())

    @staticmethod
    def get_receive_function(
        abi: ABI, w3: 'Web3', address: Optional[ChecksumAddress] = None
    ) -> 'ContractFunction':
        if abi and receive_func_abi_exists(abi):
            return ContractFunction.factory(
                'receive',
                w3=w3,
                contract_abi=abi,
                address=address,
                function_identifier=ReceiveFn)()

        return cast('ContractFunction', NonExistentReceiveFunction())

    @combomethod
    def find_functions_by_identifier(cls,
                                     contract_abi: ABI,
                                     w3: 'Web3',
                                     address: ChecksumAddress,
                                     callable_check: Callable[..., Any]
                                     ) -> List['ContractFunction']:
        return find_functions_by_identifier(contract_abi, w3, address, callable_check)


class AsyncContract(BaseContract):

    functions: AsyncContractFunctions = None
    caller: 'AsyncContractCaller' = None

    #: Instance of :class:`ContractEvents` presenting available Event ABIs
    events: AsyncContractEvents = None

    def __init__(self, address: Optional[ChecksumAddress] = None) -> None:
        """Create a new smart contract proxy object.

        :param address: Contract address as 0x hex string"""
        if self.w3 is None:
            raise AttributeError(
                'The `Contract` class has not been initialized.  Please use the '
                '`web3.contract` interface to create your contract class.'
            )

        if address:
            self.address = normalize_address_no_ens(address)

        if not self.address:
            raise TypeError("The address argument is required to instantiate a contract.")
        self.functions = AsyncContractFunctions(self.abi, self.w3, self.address)
        self.caller = AsyncContractCaller(self.abi, self.w3, self.address)
        self.events = AsyncContractEvents(self.abi, self.w3, self.address)
        self.fallback = AsyncContract.get_fallback_function(self.abi, self.w3, self.address)
        self.receive = AsyncContract.get_receive_function(self.abi, self.w3, self.address)

    @classmethod
    def factory(cls, w3: 'Web3',
                class_name: Optional[str] = None,
                **kwargs: Any) -> 'AsyncContract':
        kwargs['w3'] = w3

        normalizers = {
            'abi': normalize_abi,
            'address': normalize_address_no_ens,
            'bytecode': normalize_bytecode,
            'bytecode_runtime': normalize_bytecode,
        }

        contract = cast(AsyncContract, PropertyCheckingFactory(
            class_name or cls.__name__,
            (cls,),
            kwargs,
            normalizers=normalizers,
        ))
        contract.functions = AsyncContractFunctions(contract.abi, contract.w3)
        contract.caller = AsyncContractCaller(contract.abi, contract.w3, contract.address)
        contract.events = AsyncContractEvents(contract.abi, contract.w3)
        contract.fallback = AsyncContract.get_fallback_function(contract.abi, contract.w3)
        contract.receive = AsyncContract.get_receive_function(contract.abi, contract.w3)
        return contract

    @classmethod
    def constructor(cls, *args: Any, **kwargs: Any) -> 'ContractConstructor':
        """
        :param args: The contract constructor arguments as positional arguments
        :param kwargs: The contract constructor arguments as keyword arguments
        :return: a contract constructor object
        """
        if cls.bytecode is None:
            raise ValueError(
                "Cannot call constructor on a contract that does not have 'bytecode' associated "
                "with it"
            )

        return AsyncContractConstructor(cls.w3,
                                        cls.abi,
                                        cls.bytecode,
                                        *args,
                                        **kwargs)

    @staticmethod
    def get_fallback_function(
        abi: ABI, w3: 'Web3', address: Optional[ChecksumAddress] = None
    ) -> 'AsyncContractFunction':
        if abi and fallback_func_abi_exists(abi):
            return AsyncContractFunction.factory(
                'fallback',
                w3=w3,
                contract_abi=abi,
                address=address,
                function_identifier=FallbackFn)()

        return cast('AsyncContractFunction', NonExistentFallbackFunction())

    @staticmethod
    def get_receive_function(
        abi: ABI, w3: 'Web3', address: Optional[ChecksumAddress] = None
    ) -> 'AsyncContractFunction':
        if abi and receive_func_abi_exists(abi):
            return AsyncContractFunction.factory(
                'receive',
                w3=w3,
                contract_abi=abi,
                address=address,
                function_identifier=ReceiveFn)()

        return cast('AsyncContractFunction', NonExistentReceiveFunction())

    @combomethod
    def find_functions_by_identifier(cls,
                                     contract_abi: ABI,
                                     w3: 'Web3',
                                     address: ChecksumAddress,
                                     callable_check: Callable[..., Any]
                                     ) -> List['AsyncContractFunction']:
        return async_find_functions_by_identifier(contract_abi, w3, address, callable_check)


def mk_collision_prop(fn_name: str) -> Callable[[], None]:
    def collision_fn() -> NoReturn:
        msg = "Namespace collision for function name {0} with ConciseContract API.".format(fn_name)
        raise AttributeError(msg)
    collision_fn.__name__ = fn_name
    return collision_fn


class BaseContractConstructor:
    """
    Class for contract constructor API.
    """
    def __init__(
        self, w3: 'Web3', abi: ABI, bytecode: HexStr, *args: Any, **kwargs: Any
    ) -> None:
        self.w3 = w3
        self.abi = abi
        self.bytecode = bytecode
        self.data_in_transaction = self._encode_data_in_transaction(*args, **kwargs)

    @combomethod
    def _encode_data_in_transaction(self, *args: Any, **kwargs: Any) -> HexStr:
        constructor_abi = get_constructor_abi(self.abi)

        if constructor_abi:
            if not args:
                args = tuple()
            if not kwargs:
                kwargs = {}

            arguments = merge_args_and_kwargs(constructor_abi, args, kwargs)
            data = add_0x_prefix(
                encode_abi(self.w3, constructor_abi, arguments, data=self.bytecode)
            )
        else:
            data = to_hex(self.bytecode)

        return data

    @combomethod
    def estimateGas(
        self, transaction: Optional[TxParams] = None,
        block_identifier: Optional[BlockIdentifier] = None
    ) -> int:
        if transaction is None:
            estimate_gas_transaction: TxParams = {}
        else:
            estimate_gas_transaction = cast(TxParams, dict(**transaction))
            self.check_forbidden_keys_in_transaction(estimate_gas_transaction,
                                                     ["data", "to"])

        if self.w3.eth.default_account is not empty:
            # type ignored b/c check prevents an empty default_account
            estimate_gas_transaction.setdefault('from', self.w3.eth.default_account)  # type: ignore # noqa: E501

        estimate_gas_transaction['data'] = self.data_in_transaction

        return self.w3.eth.estimate_gas(
            estimate_gas_transaction, block_identifier=block_identifier
        )

    def _get_transaction(self, transaction: Optional[TxParams] = None) -> TxParams:
        if transaction is None:
            transact_transaction: TxParams = {}
        else:
            transact_transaction = cast(TxParams, dict(**transaction))
            self.check_forbidden_keys_in_transaction(transact_transaction,
                                                     ["data", "to"])

        if self.w3.eth.default_account is not empty:
            # type ignored b/c check prevents an empty default_account
            transact_transaction.setdefault('from', self.w3.eth.default_account)  # type: ignore

        transact_transaction['data'] = self.data_in_transaction

        return transact_transaction

    @combomethod
    def _build_transaction(self, transaction: Optional[TxParams] = None) -> TxParams:
        built_transaction = self._get_transaction(transaction)
        built_transaction['to'] = Address(b'')
        return built_transaction

    @staticmethod
    def check_forbidden_keys_in_transaction(
        transaction: TxParams, forbidden_keys: Optional[Collection[str]] = None
    ) -> None:
        keys_found = transaction.keys() & forbidden_keys
        if keys_found:
            raise ValueError(
                f"Cannot set '{', '.join(keys_found)}' field(s) in transaction"
            )


class ContractConstructor(BaseContractConstructor):

    @combomethod
    def transact(self, transaction: Optional[TxParams] = None) -> HexBytes:
        return self.w3.eth.send_transaction(self._get_transaction(transaction))

    @combomethod
    def build_transaction(self, transaction: Optional[TxParams] = None) -> TxParams:
        """
        Build the transaction dictionary without sending
        """
        built_transaction = self._build_transaction(transaction)
        return fill_transaction_defaults(self.w3, built_transaction)

    @combomethod
    @deprecated_for("build_transaction")
    def buildTransaction(self, transaction: Optional[TxParams] = None) -> TxParams:
        """
        Build the transaction dictionary without sending
        """
        return self.build_transaction(transaction)


class AsyncContractConstructor(BaseContractConstructor):

    @combomethod
    async def transact(self, transaction: Optional[TxParams] = None) -> HexBytes:
        return await self.w3.eth.send_transaction(   # type: ignore
            self._get_transaction(transaction))

    @combomethod
    async def build_transaction(self, transaction: Optional[TxParams] = None) -> TxParams:
        """
        Build the transaction dictionary without sending
        """
        built_transaction = self._build_transaction(transaction)
        return fill_transaction_defaults(self.w3, built_transaction)


class ConciseMethod:
    ALLOWED_MODIFIERS = {'call', 'estimateGas', 'transact', 'buildTransaction'}

    def __init__(
        self, function: 'ContractFunction',
        normalizers: Optional[Tuple[Callable[..., Any], ...]] = None
    ) -> None:
        self._function = function
        self._function._return_data_normalizers = normalizers

    def __call__(self, *args: Any, **kwargs: Any) -> 'ContractFunction':
        return self.__prepared_function(*args, **kwargs)

    def __prepared_function(self, *args: Any, **kwargs: Any) -> 'ContractFunction':
        modifier_dict: Dict[Any, Any]
        if not kwargs:
            modifier, modifier_dict = 'call', {}
        elif len(kwargs) == 1:
            modifier, modifier_dict = kwargs.popitem()
            if modifier not in self.ALLOWED_MODIFIERS:
                raise TypeError(
                    f"The only allowed keyword arguments are: {self.ALLOWED_MODIFIERS}")
        else:
            raise TypeError(f"Use up to one keyword argument, one of: {self.ALLOWED_MODIFIERS}")

        return getattr(self._function(*args), modifier)(modifier_dict)


class ConciseContract:
    """
    An alternative Contract Factory which invokes all methods as `call()`,
    unless you add a keyword argument. The keyword argument assigns the prep method.

    This call

    > contract.withdraw(amount, transact={'from': eth.accounts[1], 'gas': 100000, ...})

    is equivalent to this call in the classic contract:

    > contract.functions.withdraw(amount).transact({'from': eth.accounts[1], 'gas': 100000, ...})
    """
    @deprecated_for(
        "contract.caller.<method name> or contract.caller({transaction_dict}).<method name>"
    )
    def __init__(
        self,
        classic_contract: Contract,
        method_class: Union[Type['ConciseMethod'], Type['ImplicitMethod']] = ConciseMethod
    ) -> None:
        classic_contract._return_data_normalizers += CONCISE_NORMALIZERS
        self._classic_contract = classic_contract
        self.address = self._classic_contract.address

        protected_fn_names = [fn for fn in dir(self) if not fn.endswith('__')]

        for fn_name in self._classic_contract.functions:

            # Override namespace collisions
            if fn_name in protected_fn_names:
                _concise_method = cast('ConciseMethod', mk_collision_prop(fn_name))

            else:
                _classic_method = getattr(
                    self._classic_contract.functions,
                    fn_name)

                _concise_method = method_class(
                    _classic_method,
                    self._classic_contract._return_data_normalizers
                )

            setattr(self, fn_name, _concise_method)

    @classmethod
    def factory(cls, *args: Any, **kwargs: Any) -> Contract:
        return compose(cls, Contract.factory(*args, **kwargs))


def _none_addr(datatype: str, data: ChecksumAddress) -> Tuple[str, Optional[ChecksumAddress]]:
    if datatype == 'address' and int(data, base=16) == 0:
        return (datatype, None)
    else:
        return (datatype, data)


CONCISE_NORMALIZERS: Tuple[Callable[..., Any]] = (
    _none_addr,
)


class ImplicitMethod(ConciseMethod):
    def __call_by_default(self, args: Any) -> bool:
        function_abi = find_matching_fn_abi(self._function.contract_abi,
                                            self._function.w3.codec,
                                            fn_identifier=self._function.function_identifier,
                                            args=args)

        return function_abi['constant'] if 'constant' in function_abi.keys() else False

    @deprecated_for("classic contract syntax. Ex: contract.functions.withdraw(amount).transact({})")
    def __call__(self, *args: Any, **kwargs: Any) -> 'ContractFunction':
        # Modifier is not provided and method is not constant/pure do a transaction instead
        if not kwargs and not self.__call_by_default(args):
            return super().__call__(*args, transact={})
        else:
            return super().__call__(*args, **kwargs)


class ImplicitContract(ConciseContract):
    """
    ImplicitContract class is similar to the ConciseContract class
    however it performs a transaction instead of a call if no modifier
    is given and the method is not marked 'constant' in the ABI.

    The transaction will use the default account to send the transaction.

    This call

    > contract.withdraw(amount)

    is equivalent to this call in the classic contract:

    > contract.functions.withdraw(amount).transact({})
    """
    def __init__(
        self,
        classic_contract: Contract,
        method_class: Union[Type[ImplicitMethod], Type[ConciseMethod]] = ImplicitMethod
    ) -> None:
        super().__init__(classic_contract, method_class=method_class)


class NonExistentFallbackFunction:
    @staticmethod
    def _raise_exception() -> NoReturn:
        raise FallbackNotFound("No fallback function was found in the contract ABI.")

    def __getattr__(self, attr: Any) -> Callable[[], None]:
        return self._raise_exception


class NonExistentReceiveFunction:
    @staticmethod
    def _raise_exception() -> NoReturn:
        raise FallbackNotFound("No receive function was found in the contract ABI.")

    def __getattr__(self, attr: Any) -> Callable[[], None]:
        return self._raise_exception


class BaseContractFunction:
    """Base class for contract functions

    A function accessed via the api contract.functions.myMethod(*args, **kwargs)
    is a subclass of this class.
    """
    address: ChecksumAddress = None
    function_identifier: FunctionIdentifier = None
    w3: 'Web3' = None
    contract_abi: ABI = None
    abi: ABIFunction = None
    transaction: TxParams = None
    arguments: Tuple[Any, ...] = None
    args: Any = None
    kwargs: Any = None

    def __init__(self, abi: Optional[ABIFunction] = None) -> None:
        self.abi = abi
        self.fn_name = type(self).__name__

    def _set_function_info(self) -> None:
        if not self.abi:
            self.abi = find_matching_fn_abi(
                self.contract_abi,
                self.w3.codec,
                self.function_identifier,
                self.args,
                self.kwargs
            )
        if self.function_identifier in [FallbackFn, ReceiveFn]:
            self.selector = encode_hex(b'')
        elif is_text(self.function_identifier):
            # https://github.com/python/mypy/issues/4976
            self.selector = encode_hex(function_abi_to_4byte_selector(self.abi))  # type: ignore
        else:
            raise TypeError("Unsupported function identifier")

        self.arguments = merge_args_and_kwargs(self.abi, self.args, self.kwargs)

    def _get_call_txparams(self, transaction: Optional[TxParams] = None) -> TxParams:

        if transaction is None:
            call_transaction: TxParams = {}
        else:
            call_transaction = cast(TxParams, dict(**transaction))

        if 'data' in call_transaction:
            raise ValueError("Cannot set 'data' field in call transaction")

        if self.address:
            call_transaction.setdefault('to', self.address)
        if self.w3.eth.default_account is not empty:
            # type ignored b/c check prevents an empty default_account
            call_transaction.setdefault('from', self.w3.eth.default_account)  # type: ignore

        if 'to' not in call_transaction:
            if isinstance(self, type):
                raise ValueError(
                    "When using `Contract.[methodtype].[method].call()` from"
                    " a contract factory you "
                    "must provide a `to` address with the transaction"
                )
            else:
                raise ValueError(
                    "Please ensure that this contract instance has an address."
                )

        return call_transaction

    def transact(self, transaction: Optional[TxParams] = None) -> HexBytes:
        if transaction is None:
            transact_transaction: TxParams = {}
        else:
            transact_transaction = cast(TxParams, dict(**transaction))

        if 'data' in transact_transaction:
            raise ValueError("Cannot set 'data' field in transact transaction")

        if self.address is not None:
            transact_transaction.setdefault('to', self.address)
        if self.w3.eth.default_account is not empty:
            # type ignored b/c check prevents an empty default_account
            transact_transaction.setdefault('from', self.w3.eth.default_account)  # type: ignore

        if 'to' not in transact_transaction:
            if isinstance(self, type):
                raise ValueError(
                    "When using `Contract.transact` from a contract factory you "
                    "must provide a `to` address with the transaction"
                )
            else:
                raise ValueError(
                    "Please ensure that this contract instance has an address."
                )

        return transact_with_contract_function(
            self.address,
            self.w3,
            self.function_identifier,
            transact_transaction,
            self.contract_abi,
            self.abi,
            *self.args,
            **self.kwargs
        )

    def estimateGas(
        self, transaction: Optional[TxParams] = None,
        block_identifier: Optional[BlockIdentifier] = None
    ) -> int:
        if transaction is None:
            estimate_gas_transaction: TxParams = {}
        else:
            estimate_gas_transaction = cast(TxParams, dict(**transaction))

        if 'data' in estimate_gas_transaction:
            raise ValueError("Cannot set 'data' field in estimateGas transaction")
        if 'to' in estimate_gas_transaction:
            raise ValueError("Cannot set to in estimateGas transaction")

        if self.address:
            estimate_gas_transaction.setdefault('to', self.address)
        if self.w3.eth.default_account is not empty:
            # type ignored b/c check prevents an empty default_account
            estimate_gas_transaction.setdefault('from', self.w3.eth.default_account)  # type: ignore # noqa: E501

        if 'to' not in estimate_gas_transaction:
            if isinstance(self, type):
                raise ValueError(
                    "When using `Contract.estimateGas` from a contract factory "
                    "you must provide a `to` address with the transaction"
                )
            else:
                raise ValueError(
                    "Please ensure that this contract instance has an address."
                )

        return estimate_gas_for_function(
            self.address,
            self.w3,
            self.function_identifier,
            estimate_gas_transaction,
            self.contract_abi,
            self.abi,
            block_identifier,
            *self.args,
            **self.kwargs
        )

    def buildTransaction(self, transaction: Optional[TxParams] = None) -> TxParams:
        """
        Build the transaction dictionary without sending
        """
        if transaction is None:
            built_transaction: TxParams = {}
        else:
            built_transaction = cast(TxParams, dict(**transaction))

        if 'data' in built_transaction:
            raise ValueError("Cannot set 'data' field in build transaction")

        if not self.address and 'to' not in built_transaction:
            raise ValueError(
                "When using `ContractFunction.buildTransaction` from a contract factory "
                "you must provide a `to` address with the transaction"
            )
        if self.address and 'to' in built_transaction:
            raise ValueError("Cannot set 'to' field in contract call build transaction")

        if self.address:
            built_transaction.setdefault('to', self.address)

        if 'to' not in built_transaction:
            raise ValueError(
                "Please ensure that this contract instance has an address."
            )

        return build_transaction_for_function(
            self.address,
            self.w3,
            self.function_identifier,
            built_transaction,
            self.contract_abi,
            self.abi,
            *self.args,
            **self.kwargs
        )

    @combomethod
    def _encode_transaction_data(cls) -> HexStr:
        return add_0x_prefix(encode_abi(cls.w3, cls.abi, cls.arguments, cls.selector))

    _return_data_normalizers: Optional[Tuple[Callable[..., Any], ...]] = tuple()

    def __repr__(self) -> str:
        if self.abi:
            _repr = f'<Function {abi_to_signature(self.abi)}'
            if self.arguments is not None:
                _repr += f' bound to {self.arguments!r}'
            return _repr + '>'
        return f'<Function {self.fn_name}>'


class ContractFunction(BaseContractFunction):

    def __call__(self,
                 *args: Any,
                 **kwargs: Any) -> 'ContractFunction':
        clone = copy.copy(self)
        if args is None:
            clone.args = tuple()
        else:
            clone.args = args

        if kwargs is None:
            clone.kwargs = {}
        else:
            clone.kwargs = kwargs
        clone._set_function_info()
        return clone

    def call(self, transaction: Optional[TxParams] = None,
             block_identifier: BlockIdentifier = 'latest',
             state_override: Optional[CallOverrideParams] = None,
             ) -> Any:
        """
        Execute a contract function call using the `eth_call` interface.

        This method prepares a ``Caller`` object that exposes the contract
        functions and public variables as callable Python functions.

        Reading a public ``owner`` address variable example:

        .. code-block:: python

            ContractFactory = w3.eth.contract(
                abi=wallet_contract_definition["abi"]
            )

            # Not a real contract address
            contract = ContractFactory("0x2f70d3d26829e412A602E83FE8EeBF80255AEeA5")

            # Read "owner" public variable
            addr = contract.functions.owner().call()

        :param transaction: Dictionary of transaction info for web3 interface
        :return: ``Caller`` object that has contract public functions
            and variables exposed as Python methods
        """
        call_transaction = self._get_call_txparams(transaction)

        block_id = parse_block_identifier(self.w3, block_identifier)

        return call_contract_function(self.w3,
                                      self.address,
                                      self._return_data_normalizers,
                                      self.function_identifier,
                                      call_transaction,
                                      block_id,
                                      self.contract_abi,
                                      self.abi,
                                      state_override,
                                      *self.args,
                                      **self.kwargs
                                      )

    @classmethod
    def factory(cls, class_name: str, **kwargs: Any) -> 'ContractFunction':
        return PropertyCheckingFactory(class_name, (cls,), kwargs)(kwargs.get('abi'))


class AsyncContractFunction(BaseContractFunction):

    def __call__(self,
                 *args: Any,
                 **kwargs: Any) -> 'AsyncContractFunction':
        clone = copy.copy(self)
        if args is None:
            clone.args = tuple()
        else:
            clone.args = args

        if kwargs is None:
            clone.kwargs = {}
        else:
            clone.kwargs = kwargs
        clone._set_function_info()
        return clone

    async def call(
        self, transaction: Optional[TxParams] = None,
        block_identifier: BlockIdentifier = 'latest',
        state_override: Optional[CallOverrideParams] = None,
    ) -> Any:
        """
        Execute a contract function call using the `eth_call` interface.

        This method prepares a ``Caller`` object that exposes the contract
        functions and public variables as callable Python functions.

        Reading a public ``owner`` address variable example:

        .. code-block:: python

            ContractFactory = w3.eth.contract(
                abi=wallet_contract_definition["abi"]
            )

            # Not a real contract address
            contract = ContractFactory("0x2f70d3d26829e412A602E83FE8EeBF80255AEeA5")

            # Read "owner" public variable
            addr = contract.functions.owner().call()

        :param transaction: Dictionary of transaction info for web3 interface
        :return: ``Caller`` object that has contract public functions
            and variables exposed as Python methods
        """
        call_transaction = self._get_call_txparams(transaction)

        block_id = await async_parse_block_identifier(self.w3, block_identifier)

        return await async_call_contract_function(
            self.w3,
            self.address,
            self._return_data_normalizers,
            self.function_identifier,
            call_transaction,
            block_id,  # type: ignore
            self.contract_abi,
            self.abi,
            state_override,
            *self.args,
            **self.kwargs
        )

    @classmethod
    def factory(cls, class_name: str, **kwargs: Any) -> 'AsyncContractFunction':
        return PropertyCheckingFactory(class_name, (cls,), kwargs)(kwargs.get('abi'))


class BaseContractEvent:
    """Base class for contract events

    An event accessed via the api contract.events.myEvents(*args, **kwargs)
    is a subclass of this class.
    """
    address: ChecksumAddress = None
    event_name: str = None
    w3: 'Web3' = None
    contract_abi: ABI = None
    abi: ABIEvent = None

    def __init__(self, *argument_names: Tuple[str]) -> None:

        if argument_names is None:
            # https://github.com/python/mypy/issues/6283
            self.argument_names = tuple()  # type: ignore
        else:
            self.argument_names = argument_names

        self.abi = self._get_event_abi()

    @classmethod
    def _get_event_abi(cls) -> ABIEvent:
        return find_matching_event_abi(
            cls.contract_abi,
            event_name=cls.event_name)

    @combomethod
    def processReceipt(
        self, txn_receipt: TxReceipt, errors: EventLogErrorFlags = WARN
    ) -> Iterable[EventData]:
        return self._parse_logs(txn_receipt, errors)

    @to_tuple
    def _parse_logs(
        self, txn_receipt: TxReceipt, errors: EventLogErrorFlags
    ) -> Iterable[EventData]:
        try:
            errors.name
        except AttributeError:
            raise AttributeError(f'Error flag must be one of: {EventLogErrorFlags.flag_options()}')

        for log in txn_receipt['logs']:
            try:
                rich_log = get_event_data(self.w3.codec, self.abi, log)
            except (MismatchedABI, LogTopicError, InvalidEventABI, TypeError) as e:
                if errors == DISCARD:
                    continue
                elif errors == IGNORE:
                    # type ignores b/c rich_log set on 1092 conflicts with mutated types
                    new_log = MutableAttributeDict(log)  # type: ignore
                    new_log['errors'] = e
                    rich_log = AttributeDict(new_log)  # type: ignore
                elif errors == STRICT:
                    raise e
                else:
                    warnings.warn(
                        f"The log with transaction hash: {log['transactionHash']!r} and "
                        f"logIndex: {log['logIndex']} encountered the following error "
                        f"during processing: {type(e).__name__}({e}). It has been discarded."
                    )
                    continue
            yield rich_log

    @combomethod
    def processLog(self, log: HexStr) -> EventData:
        return get_event_data(self.w3.codec, self.abi, log)

    @combomethod
    def createFilter(
            self, *,  # PEP 3102
            argument_filters: Optional[Dict[str, Any]] = None,
            fromBlock: Optional[BlockIdentifier] = None,
            toBlock: BlockIdentifier = "latest",
            address: Optional[ChecksumAddress] = None,
            topics: Optional[Sequence[Any]] = None) -> LogFilter:
        """
        Create filter object that tracks logs emitted by this contract event.
        :param filter_params: other parameters to limit the events
        """
        if fromBlock is None:
            raise TypeError("Missing mandatory keyword argument to createFilter: fromBlock")

        if argument_filters is None:
            argument_filters = dict()

        _filters = dict(**argument_filters)

        event_abi = self._get_event_abi()

        check_for_forbidden_api_filter_arguments(event_abi, _filters)

        _, event_filter_params = construct_event_filter_params(
            self._get_event_abi(),
            self.w3.codec,
            contract_address=self.address,
            argument_filters=_filters,
            fromBlock=fromBlock,
            toBlock=toBlock,
            address=address,
            topics=topics,
        )

        filter_builder = EventFilterBuilder(event_abi, self.w3.codec)
        filter_builder.address = cast(ChecksumAddress, event_filter_params.get('address'))
        filter_builder.fromBlock = event_filter_params.get('fromBlock')
        filter_builder.toBlock = event_filter_params.get('toBlock')
        match_any_vals = {
            arg: value for arg, value in _filters.items()
            if not is_array_type(filter_builder.args[arg].arg_type) and is_list_like(value)
        }
        for arg, value in match_any_vals.items():
            filter_builder.args[arg].match_any(*value)

        match_single_vals = {
            arg: value for arg, value in _filters.items()
            if not is_array_type(filter_builder.args[arg].arg_type) and not is_list_like(value)
        }
        for arg, value in match_single_vals.items():
            filter_builder.args[arg].match_single(value)

        log_filter = filter_builder.deploy(self.w3)
        log_filter.log_entry_formatter = get_event_data(self.w3.codec, self._get_event_abi())
        log_filter.builder = filter_builder

        return log_filter

    @combomethod
    def build_filter(self) -> EventFilterBuilder:
        builder = EventFilterBuilder(
            self._get_event_abi(),
            self.w3.codec,
            formatter=get_event_data(self.w3.codec, self._get_event_abi()))
        builder.address = self.address
        return builder

    @combomethod
    def _get_event_filter_params(self,
                                 abi: ABIEvent,
                                 argument_filters: Optional[Dict[str, Any]] = None,
                                 fromBlock: Optional[BlockIdentifier] = None,
                                 toBlock: Optional[BlockIdentifier] = None,
                                 blockHash: Optional[HexBytes] = None) -> FilterParams:

        if not self.address:
            raise TypeError("This method can be only called on "
                            "an instated contract with an address")

        if argument_filters is None:
            argument_filters = dict()

        _filters = dict(**argument_filters)

        blkhash_set = blockHash is not None
        blknum_set = fromBlock is not None or toBlock is not None
        if blkhash_set and blknum_set:
            raise ValidationError(
                'blockHash cannot be set at the same'
                ' time as fromBlock or toBlock')

        # Construct JSON-RPC raw filter presentation based on human readable Python descriptions
        # Namely, convert event names to their keccak signatures
        data_filter_set, event_filter_params = construct_event_filter_params(
            abi,
            self.w3.codec,
            contract_address=self.address,
            argument_filters=_filters,
            fromBlock=fromBlock,
            toBlock=toBlock,
            address=self.address,
        )

        if blockHash is not None:
            event_filter_params['blockHash'] = blockHash

        return event_filter_params

    @classmethod
    def factory(cls, class_name: str, **kwargs: Any) -> PropertyCheckingFactory:
        return PropertyCheckingFactory(class_name, (cls,), kwargs)


class ContractEvent(BaseContractEvent):

    @combomethod
    def getLogs(self,
                argument_filters: Optional[Dict[str, Any]] = None,
                fromBlock: Optional[BlockIdentifier] = None,
                toBlock: Optional[BlockIdentifier] = None,
                blockHash: Optional[HexBytes] = None) -> Iterable[EventData]:
        """Get events for this contract instance using eth_getLogs API.

        This is a stateless method, as opposed to createFilter.
        It can be safely called against nodes which do not provide
        eth_newFilter API, like Infura nodes.

        If there are many events,
        like ``Transfer`` events for a popular token,
        the Ethereum node might be overloaded and timeout
        on the underlying JSON-RPC call.

        Example - how to get all ERC-20 token transactions
        for the latest 10 blocks:

        .. code-block:: python

            from = max(mycontract.web3.eth.block_number - 10, 1)
            to = mycontract.web3.eth.block_number

            events = mycontract.events.Transfer.getLogs(fromBlock=from, toBlock=to)

            for e in events:
                print(e["args"]["from"],
                    e["args"]["to"],
                    e["args"]["value"])

        The returned processed log values will look like:

        .. code-block:: python

            (
                AttributeDict({
                 'args': AttributeDict({}),
                 'event': 'LogNoArguments',
                 'logIndex': 0,
                 'transactionIndex': 0,
                 'transactionHash': HexBytes('...'),
                 'address': '0xF2E246BB76DF876Cef8b38ae84130F4F55De395b',
                 'blockHash': HexBytes('...'),
                 'blockNumber': 3
                }),
                AttributeDict(...),
                ...
            )

        See also: :func:`web3.middleware.filter.local_filter_middleware`.

        :param argument_filters:
        :param fromBlock: block number or "latest", defaults to "latest"
        :param toBlock: block number or "latest". Defaults to "latest"
        :param blockHash: block hash. blockHash cannot be set at the
          same time as fromBlock or toBlock
        :yield: Tuple of :class:`AttributeDict` instances
        """
        abi = self._get_event_abi()
        # Call JSON-RPC API
        logs = self.w3.eth.get_logs(self._get_event_filter_params(abi,
                                                                  argument_filters,
                                                                  fromBlock,
                                                                  toBlock,
                                                                  blockHash))

        # Convert raw binary data to Python proxy objects as described by ABI
        return tuple(get_event_data(self.w3.codec, abi, entry) for entry in logs)


class AsyncContractEvent(BaseContractEvent):

    @combomethod
    async def getLogs(self,
                      argument_filters: Optional[Dict[str, Any]] = None,
                      fromBlock: Optional[BlockIdentifier] = None,
                      toBlock: Optional[BlockIdentifier] = None,
                      blockHash: Optional[HexBytes] = None) -> Awaitable[Iterable[EventData]]:
        """Get events for this contract instance using eth_getLogs API.

        This is a stateless method, as opposed to createFilter.
        It can be safely called against nodes which do not provide
        eth_newFilter API, like Infura nodes.

        If there are many events,
        like ``Transfer`` events for a popular token,
        the Ethereum node might be overloaded and timeout
        on the underlying JSON-RPC call.

        Example - how to get all ERC-20 token transactions
        for the latest 10 blocks:

        .. code-block:: python

            from = max(mycontract.web3.eth.block_number - 10, 1)
            to = mycontract.web3.eth.block_number

            events = mycontract.events.Transfer.getLogs(fromBlock=from, toBlock=to)

            for e in events:
                print(e["args"]["from"],
                    e["args"]["to"],
                    e["args"]["value"])

        The returned processed log values will look like:

        .. code-block:: python

            (
                AttributeDict({
                 'args': AttributeDict({}),
                 'event': 'LogNoArguments',
                 'logIndex': 0,
                 'transactionIndex': 0,
                 'transactionHash': HexBytes('...'),
                 'address': '0xF2E246BB76DF876Cef8b38ae84130F4F55De395b',
                 'blockHash': HexBytes('...'),
                 'blockNumber': 3
                }),
                AttributeDict(...),
                ...
            )

        See also: :func:`web3.middleware.filter.local_filter_middleware`.

        :param argument_filters:
        :param fromBlock: block number or "latest", defaults to "latest"
        :param toBlock: block number or "latest". Defaults to "latest"
        :param blockHash: block hash. blockHash cannot be set at the
          same time as fromBlock or toBlock
        :yield: Tuple of :class:`AttributeDict` instances
        """
        abi = self._get_event_abi()
        # Call JSON-RPC API
        logs = await self.w3.eth.get_logs(self._get_event_filter_params(abi,  # type: ignore
                                                                        argument_filters,
                                                                        fromBlock,
                                                                        toBlock,
                                                                        blockHash))

        # Convert raw binary data to Python proxy objects as described by ABI
        return tuple(get_event_data(self.w3.codec, abi, entry) for entry in logs)  # type: ignore


class BaseContractCaller:
    """
    An alternative Contract API.

    This call:

    > contract.caller({'from': eth.accounts[1], 'gas': 100000, ...}).add(2, 3)
    is equivalent to this call in the classic contract:
    > contract.functions.add(2, 3).call({'from': eth.accounts[1], 'gas': 100000, ...})

    Other options for invoking this class include:

    > contract.caller.add(2, 3)

    or

    > contract.caller().add(2, 3)

    or

    > contract.caller(transaction={'from': eth.accounts[1], 'gas': 100000, ...}).add(2, 3)
    """
    def __init__(self,
                 abi: ABI,
                 w3: 'Web3',
                 address: ChecksumAddress,
                 transaction: Optional[TxParams] = None,
                 block_identifier: BlockIdentifier = 'latest',
                 contract_function_class:
                 Optional[Union[Type[ContractFunction],
                                Type[AsyncContractFunction]]] = ContractFunction
                 ) -> None:
        self.w3 = w3
        self.address = address
        self.abi = abi
        self._functions = None

        if self.abi:
            if transaction is None:
                transaction = {}

            self._functions = filter_by_type('function', self.abi)
            for func in self._functions:
                fn: BaseContractFunction = contract_function_class.factory(
                    func['name'],
                    w3=self.w3,
                    contract_abi=self.abi,
                    address=self.address,
                    function_identifier=func['name'])

                block_id = parse_block_identifier(self.w3, block_identifier)
                caller_method = partial(self.call_function,
                                        fn,
                                        transaction=transaction,
                                        block_identifier=block_id)

                setattr(self, func['name'], caller_method)

    def __getattr__(self, function_name: str) -> Any:
        if self.abi is None:
            raise NoABIFound(
                "There is no ABI found for this contract.",
            )
        elif not self._functions or len(self._functions) == 0:
            raise NoABIFunctionsFound(
                "The ABI for this contract contains no function definitions. ",
                "Are you sure you provided the correct contract ABI?"
            )
        elif function_name not in {fn['name'] for fn in self._functions}:
            functions_available = ', '.join([fn['name'] for fn in self._functions])
            raise ABIFunctionNotFound(
                f"The function '{function_name}' was not found in this contract's ABI. ",
                "Here is a list of all of the function names found: ",
                f"{functions_available}. ",
                "Did you mean to call one of those functions?"
            )
        else:
            return super().__getattribute__(function_name)

    def __hasattr__(self, event_name: str) -> bool:
        try:
            return event_name in self.__dict__['_events']
        except ABIFunctionNotFound:
            return False

    @staticmethod
    def call_function(
        fn: ContractFunction,
        *args: Any,
        transaction: Optional[TxParams] = None,
        block_identifier: BlockIdentifier = 'latest',
        **kwargs: Any
    ) -> Any:
        if transaction is None:
            transaction = {}
        return fn(*args, **kwargs).call(transaction, block_identifier)


class ContractCaller(BaseContractCaller):
    def __init__(self,
                 abi: ABI,
                 w3: 'Web3',
                 address: ChecksumAddress,
                 transaction: Optional[TxParams] = None,
                 block_identifier: BlockIdentifier = 'latest') -> None:
        super().__init__(abi, w3, address,
                         transaction, block_identifier, ContractFunction)

    def __call__(
        self, transaction: Optional[TxParams] = None, block_identifier: BlockIdentifier = 'latest'
    ) -> 'ContractCaller':
        if transaction is None:
            transaction = {}
        return type(self)(self.abi,
                          self.w3,
                          self.address,
                          transaction=transaction,
                          block_identifier=block_identifier)


class AsyncContractCaller(BaseContractCaller):

    def __init__(self,
                 abi: ABI,
                 w3: 'Web3',
                 address: ChecksumAddress,
                 transaction: Optional[TxParams] = None,
                 block_identifier: BlockIdentifier = 'latest') -> None:
        super().__init__(abi, w3, address,
                         transaction, block_identifier, AsyncContractFunction)

    def __call__(
        self, transaction: Optional[TxParams] = None, block_identifier: BlockIdentifier = 'latest'
    ) -> 'AsyncContractCaller':
        if transaction is None:
            transaction = {}
        return type(self)(self.abi,
                          self.w3,
                          self.address,
                          transaction=transaction,
                          block_identifier=block_identifier)


def check_for_forbidden_api_filter_arguments(
    event_abi: ABIEvent, _filters: Dict[str, Any]
) -> None:
    name_indexed_inputs = {_input['name']: _input for _input in event_abi['inputs']}

    for filter_name, filter_value in _filters.items():
        _input = name_indexed_inputs[filter_name]
        if is_array_type(_input['type']):
            raise TypeError(
                "createFilter no longer supports array type filter arguments. "
                "see the build_filter method for filtering array type filters.")
        if is_list_like(filter_value) and is_dynamic_sized_type(_input['type']):
            raise TypeError(
                "createFilter no longer supports setting filter argument options for dynamic sized "
                "types. See the build_filter method for setting filters with the match_any "
                "method.")


def _call_contract_function(w3: 'Web3',
                            address: ChecksumAddress,
                            normalizers: Tuple[Callable[..., Any], ...],
                            function_identifier: FunctionIdentifier,
                            return_data: Union[bytes, bytearray],
                            contract_abi: Optional[ABI] = None,
                            fn_abi: Optional[ABIFunction] = None,
                            *args: Any,
                            **kwargs: Any) -> Any:
    """
    Helper function for interacting with a contract function using the
    `eth_call` API.
    """
    if fn_abi is None:
        fn_abi = find_matching_fn_abi(contract_abi, w3.codec, function_identifier, args, kwargs)

    output_types = get_abi_output_types(fn_abi)

    try:
        output_data = w3.codec.decode_abi(output_types, return_data)
    except DecodingError as e:
        # Provide a more helpful error message than the one provided by
        # eth-abi-utils
        is_missing_code_error = (
            return_data in ACCEPTABLE_EMPTY_STRINGS
            and w3.eth.get_code(address) in ACCEPTABLE_EMPTY_STRINGS)
        if is_missing_code_error:
            msg = (
                "Could not transact with/call contract function, is contract "
                "deployed correctly and chain synced?"
            )
        else:
            msg = (
                f"Could not decode contract function call to {function_identifier} with "
                f"return data: {str(return_data)}, output_types: {output_types}"
            )
        raise BadFunctionCallOutput(msg) from e

    _normalizers = itertools.chain(
        BASE_RETURN_NORMALIZERS,
        normalizers,
    )
    normalized_data = map_abi_data(_normalizers, output_types, output_data)

    if len(normalized_data) == 1:
        return normalized_data[0]
    else:
        return normalized_data


def call_contract_function(
        w3: 'Web3',
        address: ChecksumAddress,
        normalizers: Tuple[Callable[..., Any], ...],
        function_identifier: FunctionIdentifier,
        transaction: TxParams,
        block_id: Optional[BlockIdentifier] = None,
        contract_abi: Optional[ABI] = None,
        fn_abi: Optional[ABIFunction] = None,
        state_override: Optional[CallOverrideParams] = None,
        *args: Any,
        **kwargs: Any) -> Any:
    """
    Helper function for interacting with a contract function using the
    `eth_call` API.
    """
    call_transaction = prepare_transaction(
        address,
        w3,
        fn_identifier=function_identifier,
        contract_abi=contract_abi,
        fn_abi=fn_abi,
        transaction=transaction,
        fn_args=args,
        fn_kwargs=kwargs,
    )

    return_data = w3.eth.call(
        call_transaction,
        block_identifier=block_id,
        state_override=state_override,
    )

    return _call_contract_function(w3,
                                   address,
                                   normalizers,
                                   function_identifier,
                                   return_data,
                                   contract_abi,
                                   fn_abi,
                                   args,
                                   kwargs)


async def async_call_contract_function(
        w3: 'Web3',
        address: ChecksumAddress,
        normalizers: Tuple[Callable[..., Any], ...],
        function_identifier: FunctionIdentifier,
        transaction: TxParams,
        block_id: Optional[BlockIdentifier] = None,
        contract_abi: Optional[ABI] = None,
        fn_abi: Optional[ABIFunction] = None,
        state_override: Optional[CallOverrideParams] = None,
        *args: Any,
        **kwargs: Any) -> Any:
    """
    Helper function for interacting with a contract function using the
    `eth_call` API.
    """
    call_transaction = prepare_transaction(
        address,
        w3,
        fn_identifier=function_identifier,
        contract_abi=contract_abi,
        fn_abi=fn_abi,
        transaction=transaction,
        fn_args=args,
        fn_kwargs=kwargs,
    )

    return_data = await w3.eth.call(  # type: ignore
        call_transaction,
        block_identifier=block_id,
        state_override=state_override,
    )

    return _call_contract_function(w3,
                                   address,
                                   normalizers,
                                   function_identifier,
                                   return_data,
                                   contract_abi,
                                   fn_abi,
                                   args,
                                   kwargs)


def parse_block_identifier(w3: 'Web3', block_identifier: BlockIdentifier) -> BlockIdentifier:
    if isinstance(block_identifier, int):
        return parse_block_identifier_int(w3, block_identifier)
    elif block_identifier in ['latest', 'earliest', 'pending']:
        return block_identifier
    elif isinstance(block_identifier, bytes) or is_hex_encoded_block_hash(block_identifier):
        return w3.eth.get_block(block_identifier)['number']
    else:
        raise BlockNumberOutofRange


async def async_parse_block_identifier(w3: 'Web3',
                                       block_identifier: BlockIdentifier
                                       ) -> Awaitable[BlockIdentifier]:
    if isinstance(block_identifier, int):
        return await async_parse_block_identifier_int(w3, block_identifier)
    elif block_identifier in ['latest', 'earliest', 'pending']:
        return block_identifier  # type: ignore
    elif isinstance(block_identifier, bytes) or is_hex_encoded_block_hash(block_identifier):
        return await w3.eth.get_block(block_identifier)['number']  # type: ignore
    else:
        raise BlockNumberOutofRange


def parse_block_identifier_int(w3: 'Web3', block_identifier_int: int) -> BlockNumber:
    if block_identifier_int >= 0:
        block_num = block_identifier_int
    else:
        last_block = w3.eth.get_block('latest')['number']
        block_num = last_block + block_identifier_int + 1
        if block_num < 0:
            raise BlockNumberOutofRange
    return BlockNumber(block_num)


async def async_parse_block_identifier_int(w3: 'Web3', block_identifier_int: int
                                           ) -> Awaitable[BlockNumber]:
    if block_identifier_int >= 0:
        block_num = block_identifier_int
    else:
        last_block = await w3.eth.get_block('latest')['number']  # type: ignore
        block_num = last_block + block_identifier_int + 1
        if block_num < 0:
            raise BlockNumberOutofRange
    return BlockNumber(block_num)  # type: ignore


def transact_with_contract_function(
        address: ChecksumAddress,
        w3: 'Web3',
        function_name: Optional[FunctionIdentifier] = None,
        transaction: Optional[TxParams] = None,
        contract_abi: Optional[ABI] = None,
        fn_abi: Optional[ABIFunction] = None,
        *args: Any,
        **kwargs: Any) -> HexBytes:
    """
    Helper function for interacting with a contract function by sending a
    transaction.
    """
    transact_transaction = prepare_transaction(
        address,
        w3,
        fn_identifier=function_name,
        contract_abi=contract_abi,
        transaction=transaction,
        fn_abi=fn_abi,
        fn_args=args,
        fn_kwargs=kwargs,
    )

    txn_hash = w3.eth.send_transaction(transact_transaction)
    return txn_hash


def estimate_gas_for_function(
        address: ChecksumAddress,
        w3: 'Web3',
        fn_identifier: Optional[FunctionIdentifier] = None,
        transaction: Optional[TxParams] = None,
        contract_abi: Optional[ABI] = None,
        fn_abi: Optional[ABIFunction] = None,
        block_identifier: Optional[BlockIdentifier] = None,
        *args: Any,
        **kwargs: Any) -> int:
    """Estimates gas cost a function call would take.

    Don't call this directly, instead use :meth:`Contract.estimateGas`
    on your contract instance.
    """
    estimate_transaction = prepare_transaction(
        address,
        w3,
        fn_identifier=fn_identifier,
        contract_abi=contract_abi,
        fn_abi=fn_abi,
        transaction=transaction,
        fn_args=args,
        fn_kwargs=kwargs,
    )

    return w3.eth.estimate_gas(estimate_transaction, block_identifier)


def build_transaction_for_function(
        address: ChecksumAddress,
        w3: 'Web3',
        function_name: Optional[FunctionIdentifier] = None,
        transaction: Optional[TxParams] = None,
        contract_abi: Optional[ABI] = None,
        fn_abi: Optional[ABIFunction] = None,
        *args: Any,
        **kwargs: Any) -> TxParams:
    """Builds a dictionary with the fields required to make the given transaction

    Don't call this directly, instead use :meth:`Contract.buildTransaction`
    on your contract instance.
    """
    prepared_transaction = prepare_transaction(
        address,
        w3,
        fn_identifier=function_name,
        contract_abi=contract_abi,
        fn_abi=fn_abi,
        transaction=transaction,
        fn_args=args,
        fn_kwargs=kwargs,
    )

    prepared_transaction = fill_transaction_defaults(w3, prepared_transaction)

    return prepared_transaction


def find_functions_by_identifier(
    contract_abi: ABI, w3: 'Web3', address: ChecksumAddress, callable_check: Callable[..., Any]
) -> List[ContractFunction]:
    fns_abi = filter_by_type('function', contract_abi)
    return [
        ContractFunction.factory(
            fn_abi['name'],
            w3=w3,
            contract_abi=contract_abi,
            address=address,
            function_identifier=fn_abi['name'],
            abi=fn_abi
        )
        for fn_abi in fns_abi
        if callable_check(fn_abi)
    ]


def async_find_functions_by_identifier(
    contract_abi: ABI, w3: 'Web3', address: ChecksumAddress, callable_check: Callable[..., Any]
) -> List[AsyncContractFunction]:
    fns_abi = filter_by_type('function', contract_abi)
    return [
        AsyncContractFunction.factory(
            fn_abi['name'],
            w3=w3,
            contract_abi=contract_abi,
            address=address,
            function_identifier=fn_abi['name'],
            abi=fn_abi
        )
        for fn_abi in fns_abi
        if callable_check(fn_abi)
    ]


def get_function_by_identifier(
    fns: Sequence[ContractFunction], identifier: str
) -> Union[ContractFunction, AsyncContractFunction]:
    if len(fns) > 1:
        raise ValueError(
            f'Found multiple functions with matching {identifier}. '
            f'Found: {fns!r}'
        )
    elif len(fns) == 0:
        raise ValueError(
            f'Could not find any function with matching {identifier}'
        )
    return fns[0]<|MERGE_RESOLUTION|>--- conflicted
+++ resolved
@@ -537,15 +537,6 @@
                                      ) -> List[Any]:
         raise NotImplementedError("This method should be implemented in the inherited class")
 
-<<<<<<< HEAD
-=======
-def mk_collision_prop(fn_name: str) -> Callable[[], None]:
-    def collision_fn() -> NoReturn:
-        msg = f"Namespace collision for function name {fn_name} with ConciseContract API."
-        raise AttributeError(msg)
-    collision_fn.__name__ = fn_name
-    return collision_fn
->>>>>>> ca662c87
 
 class Contract(BaseContract):
 
