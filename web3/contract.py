--- conflicted
+++ resolved
@@ -2017,11 +2017,7 @@
 
 
 async def async_call_contract_function(
-<<<<<<< HEAD
-        w3: 'Web3',
-=======
         async_w3: 'Web3',
->>>>>>> 917404d2
         address: ChecksumAddress,
         normalizers: Tuple[Callable[..., Any], ...],
         function_identifier: FunctionIdentifier,
@@ -2047,45 +2043,29 @@
         fn_kwargs=kwargs,
     )
 
-<<<<<<< HEAD
-    return_data = await w3.eth.call(  # type: ignore
-=======
     return_data = await async_w3.eth.call(  # type: ignore
->>>>>>> 917404d2
         call_transaction,
         block_identifier=block_id,
         state_override=state_override,
     )
 
     if fn_abi is None:
-<<<<<<< HEAD
-        fn_abi = find_matching_fn_abi(contract_abi, w3.codec, function_identifier, args, kwargs)
-=======
         fn_abi = find_matching_fn_abi(contract_abi,
                                       async_w3.codec,
                                       function_identifier,
                                       args,
                                       kwargs)
->>>>>>> 917404d2
 
     output_types = get_abi_output_types(fn_abi)
 
     try:
-<<<<<<< HEAD
-        output_data = w3.codec.decode_abi(output_types, return_data)
-=======
         output_data = async_w3.codec.decode_abi(output_types, return_data)
->>>>>>> 917404d2
     except DecodingError as e:
         # Provide a more helpful error message than the one provided by
         # eth-abi-utils
         is_missing_code_error = (
             return_data in ACCEPTABLE_EMPTY_STRINGS
-<<<<<<< HEAD
-            and await w3.eth.get_code(address) in ACCEPTABLE_EMPTY_STRINGS)  # type: ignore
-=======
             and await async_w3.eth.get_code(address) in ACCEPTABLE_EMPTY_STRINGS)  # type: ignore
->>>>>>> 917404d2
         if is_missing_code_error:
             msg = (
                 "Could not transact with/call contract function, is contract "
