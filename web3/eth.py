--- conflicted
+++ resolved
@@ -689,13 +689,10 @@
     getUncleCount = DeprecatedMethod(get_uncle_count, 'getUncleCount', 'get_uncle_count')
     sendTransaction = DeprecatedMethod(send_transaction, 'sendTransaction', 'send_transaction')
     signTransaction = DeprecatedMethod(sign_transaction, 'signTransaction', 'sign_transaction')
-<<<<<<< HEAD
     signTypedData = DeprecatedMethod(sign_typed_data, 'signTypedData', 'sign_typed_data')
-=======
     submitHashrate = DeprecatedMethod(submit_hashrate, 'submitHashrate', 'submit_hashrate')
     submitWork = DeprecatedMethod(submit_work, 'submitWork', 'submit_work')
     getLogs = DeprecatedMethod(get_logs, 'getLogs', 'get_logs')
->>>>>>> 5d6c2783
     sendRawTransaction = DeprecatedMethod(send_raw_transaction,
                                           'sendRawTransaction',
                                           'send_raw_transaction')
