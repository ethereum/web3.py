from __future__ import absolute_import

import warnings

from eth_utils import (
    coerce_return_to_text,
    decode_hex,
    encode_hex,
    force_text,
    from_wei,
    is_address,
    is_checksum_address,
    to_checksum_address,
<<<<<<< HEAD
    decode_hex,
    encode_hex,
    force_text,
    coerce_return_to_text,
    add_0x_prefix,
    remove_0x_prefix,
=======
    to_wei,
>>>>>>> 5b7e6cc2
)

from toolz.functoolz import (
    compose,
)

from web3.admin import Admin
from web3.db import Db
from web3.eth import Eth
from web3.miner import Miner
from web3.net import Net
from web3.personal import Personal
from web3.shh import Shh
from web3.txpool import TxPool
from web3.version import Version
from web3.testing import Testing

from web3.iban import Iban

from web3.providers.rpc import (
    HTTPProvider,
    RPCProvider,
    KeepAliveRPCProvider,
)
from web3.providers.tester import (
    TestRPCProvider,
    EthereumTesterProvider,
)
from web3.providers.ipc import (
    IPCProvider,
)
from web3.manager import (
    RequestManager,
)

from web3.utils.encoding import (
    hex_encode_abi_type,
    to_hex,
    to_decimal,
    from_decimal,
)


def get_default_modules():
    return {
        "eth": Eth,
        "db": Db,
        "shh": Shh,
        "net": Net,
        "personal": Personal,
        "version": Version,
        "txpool": TxPool,
        "miner": Miner,
        "admin": Admin,
        "testing": Testing,
    }


class Web3(object):
    # Providers
    HTTPProvider = HTTPProvider
    RPCProvider = RPCProvider
    KeepAliveRPCProvider = KeepAliveRPCProvider
    IPCProvider = IPCProvider
    TestRPCProvider = TestRPCProvider
    EthereumTesterProvider = EthereumTesterProvider

    # Managers
    RequestManager = RequestManager

    # Iban
    Iban = Iban

    # Encoding and Decoding
    toHex = staticmethod(to_hex)
    toAscii = staticmethod(decode_hex)
    toUtf8 = staticmethod(compose(force_text, decode_hex))
    fromAscii = staticmethod(encode_hex)
    fromUtf8 = staticmethod(encode_hex)
    toDecimal = staticmethod(to_decimal)
    fromDecimal = staticmethod(from_decimal)

    # Currency Utility
    toWei = staticmethod(to_wei)
    fromWei = staticmethod(from_wei)

    # Address Utility
    isAddress = staticmethod(is_address)
    isChecksumAddress = staticmethod(is_checksum_address)
    toChecksumAddress = staticmethod(to_checksum_address)

    def __init__(self, providers, middlewares=None, modules=None):
        self.manager = RequestManager(self, providers, middlewares)

        if modules is None:
            modules = get_default_modules()

        for module_name, module_class in modules.items():
            if hasattr(self, module_name):
                raise AttributeError(
                    "Cannot set web3 module named '{0}'.  The web3 object "
                    "already has an attribute with that name".format(module_name)
                )
            setattr(self, module_name, module_class(self))

    @property
    def providers(self):
        return self.manager.providers

    def setProviders(self, providers):
        self.manager.setProvider(providers)

    def setManager(self, manager):
        warnings.warn(DeprecationWarning(
            "The `setManager` method has been deprecated.  Please update your "
            "code to directly set the `manager` property."
        ))
        self.manager = manager

    @property
    def currentProvider(self):
        warnings.warn(DeprecationWarning(
            "The `currentProvider` property has been renamed to `providers` and is now a list."
        ))
        return self.manager.providers[0]

    @coerce_return_to_text
    def sha3(self, value, encoding="hex"):
        if encoding == 'hex':
            hex_string = value
        else:
            hex_string = encode_hex(value)
        return self.manager.request_blocking('web3_sha3', [hex_string])

    def soliditySha3(self, abi_types, values):
        """
        Executes sha3 (keccak256) exactly as Solidity does.
        Takes list of abi_types as inputs -- `[uint24, int8[], bool]`
        and list of corresponding values  -- `[20, [-1, 5, 0], True]`
        """
        hex_string = ''
        for abi_type, value in zip(abi_types, values):
            hex_string += remove_0x_prefix(hex_encode_abi_type(abi_type, value))

        hex_string = add_0x_prefix(hex_string)
        return self.sha3(hex_string)

    def isConnected(self):
        for provider in self.providers:
            if provider.isConnected():
                return True
        else:
            return False<|MERGE_RESOLUTION|>--- conflicted
+++ resolved
@@ -11,16 +11,9 @@
     is_address,
     is_checksum_address,
     to_checksum_address,
-<<<<<<< HEAD
-    decode_hex,
-    encode_hex,
-    force_text,
-    coerce_return_to_text,
     add_0x_prefix,
     remove_0x_prefix,
-=======
     to_wei,
->>>>>>> 5b7e6cc2
 )
 
 from toolz.functoolz import (
