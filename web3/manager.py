--- conflicted
+++ resolved
@@ -74,21 +74,6 @@
     # Provider requests and response
     #
     def _make_request(self, method, params):
-<<<<<<< HEAD
-        if self.provider:
-            request_func = self.provider.request_func(self.web3, tuple(self.middleware_onion))
-            self.logger.debug("Making request. Method: %s", method)
-            return request_func(method, params)
-        else:
-            raise UnhandledRequest(
-                "No provider available to respond to the RPC request:\n"
-                "method:{0}\n"
-                "params:{1}\n".format(
-                    method,
-                    params,
-                )
-            )
-=======
         request_func = self.provider.request_func(
             self.web3,
             tuple(self.middleware_onion))
@@ -101,7 +86,6 @@
             tuple(self.middleware_onion))
         self.logger.debug("Making request. Method: %s", method)
         return await request_func(method, params)
->>>>>>> 0cf201aa
 
     def request_blocking(self, method, params):
         """
