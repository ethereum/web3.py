--- conflicted
+++ resolved
@@ -27,7 +27,6 @@
 from .stalecheck import (  # noqa: F401
     make_stalecheck_middleware,
 )
-<<<<<<< HEAD
 from .attrdict import (  # noqa: F401
     attrdict_middleware,
 )
@@ -37,8 +36,6 @@
 from .fixture import (  # noqa: F401
     construct_fixture_middleware,
 )
-=======
->>>>>>> 16d90f82
 
 
 def combine_middlewares(middlewares, web3, provider_request_fn):
