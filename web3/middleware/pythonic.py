--- conflicted
+++ resolved
@@ -119,26 +119,16 @@
 
 
 TRANSACTION_FORMATTERS = {
-<<<<<<< HEAD
+    'blockHash': apply_formatter_if(to_hexbytes(32), is_not_null),
     'blockNumber': apply_formatter_if(is_not_null, to_integer_if_hex),
     'transactionIndex': apply_formatter_if(is_not_null, to_integer_if_hex),
-=======
-    'blockHash': apply_formatter_if(to_hexbytes(32), is_not_null),
-    'blockNumber': apply_formatter_if(to_integer_if_hex, is_not_null),
-    'transactionIndex': apply_formatter_if(to_integer_if_hex, is_not_null),
->>>>>>> 28529edd
     'nonce': to_integer_if_hex,
     'gas': to_integer_if_hex,
     'gasPrice': to_integer_if_hex,
     'value': to_integer_if_hex,
     'from': to_checksum_address,
-<<<<<<< HEAD
     'to': apply_formatter_if(is_address, to_checksum_address),
-    'hash': to_ascii_if_bytes,
-=======
-    'to': apply_formatter_if(to_checksum_address, is_address),
     'hash': to_hexbytes(32),
->>>>>>> 28529edd
 }
 
 
@@ -146,16 +136,10 @@
 
 
 LOG_ENTRY_FORMATTERS = {
-<<<<<<< HEAD
-    'blockHash': apply_formatter_if(is_not_null, to_ascii_if_bytes),
+    'blockHash': apply_formatter_if(is_not_null, to_hexbytes(32)),
     'blockNumber': apply_formatter_if(is_not_null, to_integer_if_hex),
     'transactionIndex': apply_formatter_if(is_not_null, to_integer_if_hex),
-=======
-    'blockHash': apply_formatter_if(to_hexbytes(32), is_not_null),
-    'blockNumber': apply_formatter_if(to_integer_if_hex, is_not_null),
-    'transactionIndex': apply_formatter_if(to_integer_if_hex, is_not_null),
-    'transactionHash': apply_formatter_if(to_hexbytes(32), is_not_null),
->>>>>>> 28529edd
+    'transactionHash': apply_formatter_if(is_not_null, to_hexbytes(32)),
     'logIndex': to_integer_if_hex,
     'address': to_checksum_address,
     'topics': apply_formatter_to_array(to_ascii_if_bytes),
@@ -167,17 +151,10 @@
 
 
 RECEIPT_FORMATTERS = {
-<<<<<<< HEAD
-    'blockHash': apply_formatter_if(is_not_null, to_ascii_if_bytes),
+    'blockHash': apply_formatter_if(is_not_null, to_hexbytes(32)),
     'blockNumber': apply_formatter_if(is_not_null, to_integer_if_hex),
     'transactionIndex': apply_formatter_if(is_not_null, to_integer_if_hex),
-    'transactionHash': to_ascii_if_bytes,
-=======
-    'blockHash': apply_formatter_if(to_hexbytes(32), is_not_null),
-    'blockNumber': apply_formatter_if(to_integer_if_hex, is_not_null),
-    'transactionIndex': apply_formatter_if(to_integer_if_hex, is_not_null),
     'transactionHash': to_hexbytes(32),
->>>>>>> 28529edd
     'cumulativeGasUsed': to_integer_if_hex,
     'gasUsed': to_integer_if_hex,
     'contractAddress': apply_formatter_if(is_not_null, to_checksum_address),
@@ -192,16 +169,11 @@
     'gasUsed': to_integer_if_hex,
     'size': to_integer_if_hex,
     'timestamp': to_integer_if_hex,
-<<<<<<< HEAD
     'hash': apply_formatter_if(is_not_null, to_hexbytes(32)),
     'number': apply_formatter_if(is_not_null, to_integer_if_hex),
-=======
-    'hash': apply_formatter_if(to_hexbytes(32), is_not_null),
-    'number': apply_formatter_if(to_integer_if_hex, is_not_null),
-    'parentHash': apply_formatter_if(to_hexbytes(32), is_not_null),
-    'sha3Uncles': apply_formatter_if(to_hexbytes(32), is_not_null),
+    'parentHash': apply_formatter_if(is_not_null, to_hexbytes(32)),
+    'sha3Uncles': apply_formatter_if(is_not_null, to_hexbytes(32)),
     'uncles': apply_formatter_to_array(to_hexbytes(32)),
->>>>>>> 28529edd
     'difficulty': to_integer_if_hex,
     'totalDifficulty': to_integer_if_hex,
     'transactions': apply_one_of_formatters((
@@ -363,15 +335,11 @@
             apply_formatter_if(is_integer, str),
             to_integer_if_hex,
         ),
-<<<<<<< HEAD
         'eth_sendRawTransaction': to_ascii_if_bytes,
         'eth_sendTransaction': to_ascii_if_bytes,
-        'eth_syncing': apply_formatter_if(is_not_false, syncing_formatter),
-=======
         'eth_sendRawTransaction': to_hexbytes(32),
         'eth_sendTransaction': to_hexbytes(32),
-        'eth_syncing': apply_formatter_if(syncing_formatter, is_not_false),
->>>>>>> 28529edd
+        'eth_syncing': apply_formatter_if(is_not_false, syncing_formatter),
         # SHH
         'shh_version': to_integer_if_hex,
         # Transaction Pool
