--- conflicted
+++ resolved
@@ -221,10 +221,7 @@
     )
 
     # Deprecated Methods
-<<<<<<< HEAD
     addReservedPeer = DeprecatedMethod(add_reserved_peer, 'addReservedPeer', 'add_reserved_peer')
-=======
     traceReplayTransaction = DeprecatedMethod(trace_replay_transaction, 'traceReplayTransaction',
                                               'trace_replay_transaction')
-    netPeers = DeprecatedMethod(net_peers, 'netPeers', 'net_peers')
->>>>>>> cdd13df6
+    netPeers = DeprecatedMethod(net_peers, 'netPeers', 'net_peers')