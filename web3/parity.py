--- conflicted
+++ resolved
@@ -221,10 +221,7 @@
     )
 
     # Deprecated Methods
-<<<<<<< HEAD
     listStorageKeys = DeprecatedMethod(list_storage_keys, 'listStorageKeys', 'list_storage_keys')
-=======
     traceReplayTransaction = DeprecatedMethod(trace_replay_transaction, 'traceReplayTransaction',
                                               'trace_replay_transaction')
-    netPeers = DeprecatedMethod(net_peers, 'netPeers', 'net_peers')
->>>>>>> 32cc2c6f
+    netPeers = DeprecatedMethod(net_peers, 'netPeers', 'net_peers')