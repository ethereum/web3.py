# String encodings and numeric representations
import json
import re

import rlp
from rlp.sedes import big_endian_int

from cytoolz import (
    curry,
)

from eth_utils import (
    add_0x_prefix,
    big_endian_to_int,
    coerce_args_to_bytes,
    force_bytes,
    force_text,
    int_to_big_endian,
    is_boolean,
    is_bytes,
    is_dict,
    is_hex,
    is_integer,
    is_string,
    keccak,
    decode_hex,
    encode_hex,
    remove_0x_prefix,
)

from web3.utils.abi import (
    is_address_type,
    is_array_type,
    is_bool_type,
    is_bytes_type,
    is_int_type,
    is_uint_type,
    is_string_type,
    size_of_type,
    sub_type_of_array_type,
)
from web3.utils.validation import (
    assert_one_val,
    validate_abi_type,
    validate_abi_value,
)


def _is_prefixed(value, prefix):
    return value.startswith(
        force_bytes(prefix) if is_bytes(value) else force_text(prefix)
    )


def hex_encode_abi_type(abi_type, value, force_size=None):
    """
    Encodes value into a hex string in format of abi_type
    """
    validate_abi_type(abi_type)
    validate_abi_value(abi_type, value)

    data_size = force_size or size_of_type(abi_type)
    if is_array_type(abi_type):
        sub_type = sub_type_of_array_type(abi_type)
        return "".join([remove_0x_prefix(hex_encode_abi_type(sub_type, v, 256)) for v in value])
    elif is_bool_type(abi_type):
        return to_hex_with_size(value, data_size)
    elif is_uint_type(abi_type):
        return to_hex_with_size(value, data_size)
    elif is_int_type(abi_type):
        return to_hex_twos_compliment(value, data_size)
    elif is_address_type(abi_type):
        return pad_hex(value, data_size)
    elif is_bytes_type(abi_type):
        if is_bytes(value):
            return encode_hex(value)
        else:
            return value
    elif is_string_type(abi_type):
        return encode_hex(value)
    else:
        raise ValueError(
            "Unsupported ABI type: {0}".format(abi_type)
        )


def to_hex_twos_compliment(value, bit_size):
    """
    Converts integer value to twos compliment hex representation with given bit_size
    """
    if value >= 0:
        return to_hex_with_size(value, bit_size)

    value = (1 << bit_size) + value
    hex_value = hex(value)
    hex_value = hex_value.rstrip("L")
    return hex_value


def to_hex_with_size(value, bit_size):
    """
    Converts a value to hex with given bit_size:
    """
    return pad_hex(to_hex(value), bit_size)


def pad_hex(value, bit_size):
    """
    Pads a hex string up to the given bit_size
    """
    value = remove_0x_prefix(value)
    return add_0x_prefix(value.zfill(int(bit_size / 4)))


def trim_hex(hexstr):
    if hexstr.startswith('0x0'):
        hexstr = re.sub('^0x0+', '0x', hexstr)
        if hexstr == '0x':
            hexstr = '0x0'
    return hexstr


def to_hex(value=None, hexstr=None, text=None):
    """
    Auto converts any supported value into it's hex representation.

    Trims leading zeros, as defined in:
    https://github.com/ethereum/wiki/wiki/JSON-RPC#hex-value-encoding
    """
    assert_one_val(value, hexstr=hexstr, text=text)

    if hexstr is not None:
        return add_0x_prefix(hexstr.lower())

    if text is not None:
        return encode_hex(text.encode('utf-8'))

    if is_boolean(value):
        return "0x1" if value else "0x0"

    if is_dict(value):
        return encode_hex(json.dumps(value, sort_keys=True))

    if isinstance(value, bytes):
        return encode_hex(value)
    elif is_string(value):
        return to_hex(text=value)

    if is_integer(value):
        return hex(value)

    raise TypeError(
        "Unsupported type: '{0}'.  Must be one of Boolean, Dictionary, String, "
        "or Integer.".format(repr(type(value)))
    )


def to_int(value=None, hexstr=None, text=None):
    """
    Converts value to it's integer representation.

    Values are converted this way:

     * value:
       * bytes: big-endian integer
       * bool: True => 1, False => 0
     * hexstr: interpret hex as integer
     * text: interpret as string of digits, like '12' => 12
    """
    assert_one_val(value, hexstr=hexstr, text=text)

    if hexstr is not None:
        return int(hexstr, 16)
    elif text is not None:
        return int(text)
    elif isinstance(value, bytes):
        return big_endian_to_int(value)
    elif isinstance(value, str):
        raise TypeError("Pass in strings with keyword hexstr or text")
    else:
        return int(value)


def to_bytes(primitive=None, hexstr=None, text=None):
    assert_one_val(primitive, hexstr=hexstr, text=text)

    if is_boolean(primitive):
        return b'\x01' if primitive else b'\x00'
    elif isinstance(primitive, bytes):
        return primitive
    elif is_integer(primitive):
        return to_bytes(hexstr=to_hex(primitive))
    elif hexstr is not None:
        if len(hexstr) % 2:
            hexstr = '0x0' + remove_0x_prefix(hexstr)
        return decode_hex(hexstr)
    elif text is not None:
        return text.encode('utf-8')
    raise TypeError("expected an int in first arg, or keyword of hexstr or text")


def to_text(primitive=None, hexstr=None, text=None):
    assert_one_val(primitive, hexstr=hexstr, text=text)

    if hexstr is not None:
        return to_bytes(hexstr=hexstr).decode('utf-8')
    elif text is not None:
        return text
    elif isinstance(primitive, str):
        return to_text(hexstr=primitive)
    elif isinstance(primitive, bytes):
        return primitive.decode('utf-8')
    elif is_integer(primitive):
        byte_encoding = int_to_big_endian(primitive)
        return to_text(byte_encoding)
    raise TypeError("Expected an int, bytes or hexstr.")


@curry
def text_if_str(to_type, text_or_primitive):
    '''
    Convert to a type, assuming that strings can be only unicode text (not a hexstr)

    @param to_type is a function that takes the arguments (primitive, hexstr=hexstr, text=text),
        eg~ to_bytes, to_text, to_hex, to_int, etc
    @param hexstr_or_primitive in bytes, str, or int.
    '''
    if isinstance(text_or_primitive, str):
        (primitive, text) = (None, text_or_primitive)
    else:
        (primitive, text) = (text_or_primitive, None)
    return to_type(primitive, text=text)


@curry
def hexstr_if_str(to_type, hexstr_or_primitive):
    '''
    Convert to a type, assuming that strings can be only hexstr (not unicode text)

    @param to_type is a function that takes the arguments (primitive, hexstr=hexstr, text=text),
        eg~ to_bytes, to_text, to_hex, to_int, etc
    @param text_or_primitive in bytes, str, or int.
    '''
<<<<<<< HEAD
    if isinstance(hexstr_or_primitive, str):  # noqa: F821
=======
    if isinstance(hexstr_or_primitive, str):
>>>>>>> 7b14f83b
        (primitive, hexstr) = (None, hexstr_or_primitive)
        if remove_0x_prefix(hexstr) and not is_hex(hexstr):
            raise ValueError(
                "when sending a str, it must be a hex string. Got: {0!r}".format(
                    hexstr_or_primitive,
                )
            )
    else:
        (primitive, hexstr) = (hexstr_or_primitive, None)
    return to_type(primitive, hexstr=hexstr)


@coerce_args_to_bytes
def decode_big_endian_int(value):
    return big_endian_int.deserialize(value.lstrip(b'\x00'))


class ExtendedRLP(rlp.Serializable):
    '''
    Convenience methods for an rlp Serializable object
    '''
    @classmethod
    def from_dict(cls, field_dict):
        return cls(**field_dict)

    @classmethod
    def from_bytes(cls, serialized_bytes):
        return rlp.decode(serialized_bytes, cls)

    def hash(self):
        return keccak(rlp.encode(self))

    def __iter__(self):
        return iter(getattr(self, field) for field, _ in self.fields)<|MERGE_RESOLUTION|>--- conflicted
+++ resolved
@@ -241,11 +241,7 @@
         eg~ to_bytes, to_text, to_hex, to_int, etc
     @param text_or_primitive in bytes, str, or int.
     '''
-<<<<<<< HEAD
-    if isinstance(hexstr_or_primitive, str):  # noqa: F821
-=======
     if isinstance(hexstr_or_primitive, str):
->>>>>>> 7b14f83b
         (primitive, hexstr) = (None, hexstr_or_primitive)
         if remove_0x_prefix(hexstr) and not is_hex(hexstr):
             raise ValueError(
