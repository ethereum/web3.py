--- conflicted
+++ resolved
@@ -1,343 +1,164 @@
-<<<<<<< HEAD
-
-import sys
-
-from web3.utils.encoding import (
-    to_bytes,
-    to_int,
-    to_hex,
-)
-
-from web3.utils.transactions import (
-    ChainAwareUnsignedTransaction,
-    UnsignedTransaction,
-    encode_transaction,
-    serializable_unsigned_transaction_from_dict,
-    strip_signature,
-)
-
-CHAIN_ID_OFFSET = 35
-V_OFFSET = 27
-
-
-def sign_transaction_dict(eth_key, transaction_dict):
-    # indicate that no functions should try to make calls to the client
-    web3 = None
-
-    # generate RLP-serializable transaction, with defaults filled
-    unsigned_transaction = serializable_unsigned_transaction_from_dict(web3, transaction_dict)
-
-    transaction_hash = unsigned_transaction.hash()
-
-    # detect chain
-    if isinstance(unsigned_transaction, UnsignedTransaction):
-        chain_id = None
-    else:
-        chain_id = unsigned_transaction.v
-
-    # sign with private key
-    (v, r, s) = sign_transaction_hash(eth_key, transaction_hash, chain_id)
-
-    # serialize transaction with rlp
-    encoded_transaction = encode_transaction(unsigned_transaction, vrs=(v, r, s))
-
-    return (v, r, s, encoded_transaction)
-
-
-# watch here for updates to signature format: https://github.com/ethereum/EIPs/issues/191
-def signature_wrapper(message, version=b'E'):
-    assert isinstance(message, bytes)
-    if version == b'E':
-        preamble = b'\x19Ethereum Signed Message:\n'
-        size = str(len(message)).encode('utf-8')
-        return preamble + size + message
-    else:
-        raise NotImplementedError("Only the 'Ethereum Signed Message' preamble is supported")
-
-
-def hash_of_signed_transaction(txn_obj):
-    '''
-    Regenerate the hash of the signed transaction object.
-
-    1. Infer the chain ID from the signature
-    2. Strip out signature from transaction
-    3. Annotate the transaction with that ID, if available
-    4. Take the hash of the serialized, unsigned, chain-aware transaction
-
-    Chain ID inference and annotation is according to EIP-155
-    See details at https://github.com/ethereum/EIPs/blob/master/EIPS/eip-155.md
-
-    :return: chain-aware transaction, ready for hashing/signing
-    :rtype: `~web3.utils.encoding.ExtendedRLP`
-    '''
-    (chain_id, _v) = extract_chain_id(txn_obj.v)
-    unsigned_parts = strip_signature(txn_obj)
-    if chain_id is None:
-        signable_transaction = UnsignedTransaction(*unsigned_parts)
-    else:
-        extended_transaction = unsigned_parts + [chain_id, 0, 0]
-        signable_transaction = ChainAwareUnsignedTransaction(*extended_transaction)
-    return signable_transaction.hash()
-
-
-def extract_chain_id(raw_v):
-    '''
-    Extracts chain ID, according to EIP-155
-    @return (chain_id, v)
-    '''
-    above_id_offset = raw_v - CHAIN_ID_OFFSET
-    if above_id_offset < 0:
-        if raw_v in {0, 1}:
-            return (None, raw_v + V_OFFSET)
-        elif raw_v in {27, 28}:
-            return (None, raw_v)
-        else:
-            raise ValueError("v %r is invalid, must be one of: 0, 1, 27, 28, 35+")
-    else:
-        (chain_id, v_bit) = divmod(above_id_offset, 2)
-        return (chain_id, v_bit + V_OFFSET)
-
-
-def to_standard_signature_bytes(ethereum_signature_bytes):
-    rs = ethereum_signature_bytes[:-1]
-    v = to_int(ethereum_signature_bytes[-1])
-    standard_v = to_standard_v(v)
-    return rs + to_bytes(standard_v)
-
-
-def to_standard_v(enhanced_v):
-    (_chain, chain_naive_v) = extract_chain_id(enhanced_v)
-    v_standard = chain_naive_v - V_OFFSET
-    assert v_standard in {0, 1}
-    return v_standard
-
-
-def sign_transaction_hash(account, transaction_hash, chain_id):
-    signature = account.sign_msg_hash(transaction_hash)
-    (v_raw, r, s) = signature.vrs
-    if chain_id is None:
-        v = v_raw + V_OFFSET
-    else:
-        v = v_raw + CHAIN_ID_OFFSET + 2 * chain_id
-    return (v, r, s)
-
-
-def sign_message_hash(key, msg_hash):
-    signature = key.sign_msg_hash(msg_hash)
-    (v_standard, r, s) = signature.vrs
-    v = v_standard + V_OFFSET
-    eth_signature_bytes = b''.join(map(to_bytes, (r, s, v)))
-    return (v, r, s, eth_signature_bytes)
-
-
-class LocalAccount(object):
-    '''
-    Collection of convenience methods on private key, roughly using the
-    same API as web3.js: https://web3js.readthedocs.io/en/1.0/web3-eth-accounts.html#create
-    '''
-    def __init__(self, key, account):
-        '''
-        :param eth_keys.PrivateKey key: to prefill in private key execution
-        :param web3.account.Account account: the key-unaware management API
-        '''
-        self._publicapi = account
-
-        self.address = key.public_key.to_checksum_address()
-
-        key_raw = key.to_bytes()
-        if sys.version_info.major < 3:
-            key_raw = to_hex(key_raw)
-        self.privateKey = key_raw
-
-        self._key_obj = key
-
-    def encrypt(self, password):
-        return self._publicapi.encrypt(self.privateKey, password)
-
-    def sign(self, *args, **kwargs):
-        if len(args) > 1 or 'private_key' in kwargs:
-            raise TypeError(
-                "This account object already has a private key,"
-                "you cannot specify a different one."
-            )
-        kwargs['private_key'] = self.privateKey
-        return self._publicapi.sign(*args, **kwargs)
-
-    def signTransaction(self, transaction_dict):
-        return self._publicapi.signTransaction(transaction_dict, self.privateKey)
-
-    def __bytes__(self):
-        return self.privateKey
-
-    # Python 2 support
-    def __str__(self):
-        if sys.version_info.major < 3:
-            return self.privateKey
-        else:
-            return super().__str__()
-=======
-
-from web3.utils.encoding import (
-    to_bytes,
-    to_int,
-)
-
-from web3.utils.transactions import (
-    ChainAwareUnsignedTransaction,
-    UnsignedTransaction,
-    encode_transaction,
-    serializable_unsigned_transaction_from_dict,
-    strip_signature,
-)
-
-CHAIN_ID_OFFSET = 35
-V_OFFSET = 27
-
-
-def sign_transaction_dict(eth_key, transaction_dict):
-    # indicate that no functions should try to make calls to the client
-    web3 = None
-
-    # generate RLP-serializable transaction, with defaults filled
-    unsigned_transaction = serializable_unsigned_transaction_from_dict(web3, transaction_dict)
-
-    transaction_hash = unsigned_transaction.hash()
-
-    # detect chain
-    if isinstance(unsigned_transaction, UnsignedTransaction):
-        chain_id = None
-    else:
-        chain_id = unsigned_transaction.v
-
-    # sign with private key
-    (v, r, s) = sign_transaction_hash(eth_key, transaction_hash, chain_id)
-
-    # serialize transaction with rlp
-    encoded_transaction = encode_transaction(unsigned_transaction, vrs=(v, r, s))
-
-    return (v, r, s, transaction_hash, encoded_transaction)
-
-
-# watch here for updates to signature format: https://github.com/ethereum/EIPs/issues/191
-def signature_wrapper(message, version=b'E'):
-    assert isinstance(message, bytes)
-    if version == b'E':
-        preamble = b'\x19Ethereum Signed Message:\n'
-        size = str(len(message)).encode('utf-8')
-        return preamble + size + message
-    else:
-        raise NotImplementedError("Only the 'Ethereum Signed Message' preamble is supported")
-
-
-def hash_of_signed_transaction(txn_obj):
-    '''
-    Regenerate the hash of the signed transaction object.
-
-    1. Infer the chain ID from the signature
-    2. Strip out signature from transaction
-    3. Annotate the transaction with that ID, if available
-    4. Take the hash of the serialized, unsigned, chain-aware transaction
-
-    Chain ID inference and annotation is according to EIP-155
-    See details at https://github.com/ethereum/EIPs/blob/master/EIPS/eip-155.md
-
-    :return: chain-aware transaction, ready for hashing/signing
-    :rtype: `~web3.utils.encoding.ExtendedRLP`
-    '''
-    (chain_id, _v) = extract_chain_id(txn_obj.v)
-    unsigned_parts = strip_signature(txn_obj)
-    if chain_id is None:
-        signable_transaction = UnsignedTransaction(*unsigned_parts)
-    else:
-        extended_transaction = unsigned_parts + [chain_id, 0, 0]
-        signable_transaction = ChainAwareUnsignedTransaction(*extended_transaction)
-    return signable_transaction.hash()
-
-
-def extract_chain_id(raw_v):
-    '''
-    Extracts chain ID, according to EIP-155
-    @return (chain_id, v)
-    '''
-    above_id_offset = raw_v - CHAIN_ID_OFFSET
-    if above_id_offset < 0:
-        if raw_v in {0, 1}:
-            return (None, raw_v + V_OFFSET)
-        elif raw_v in {27, 28}:
-            return (None, raw_v)
-        else:
-            raise ValueError("v %r is invalid, must be one of: 0, 1, 27, 28, 35+")
-    else:
-        (chain_id, v_bit) = divmod(above_id_offset, 2)
-        return (chain_id, v_bit + V_OFFSET)
-
-
-def to_standard_signature_bytes(ethereum_signature_bytes):
-    rs = ethereum_signature_bytes[:-1]
-    v = to_int(ethereum_signature_bytes[-1])
-    standard_v = to_standard_v(v)
-    return rs + to_bytes(standard_v)
-
-
-def to_standard_v(enhanced_v):
-    (_chain, chain_naive_v) = extract_chain_id(enhanced_v)
-    v_standard = chain_naive_v - V_OFFSET
-    assert v_standard in {0, 1}
-    return v_standard
-
-
-def sign_transaction_hash(account, transaction_hash, chain_id):
-    signature = account.sign_msg_hash(transaction_hash)
-    (v_raw, r, s) = signature.vrs
-    if chain_id is None:
-        v = v_raw + V_OFFSET
-    else:
-        v = v_raw + CHAIN_ID_OFFSET + 2 * chain_id
-    return (v, r, s)
-
-
-def sign_message_hash(key, msg_hash):
-    signature = key.sign_msg_hash(msg_hash)
-    (v_standard, r, s) = signature.vrs
-    v = v_standard + V_OFFSET
-    eth_signature_bytes = b''.join(map(to_bytes, (r, s, v)))
-    return (v, r, s, eth_signature_bytes)
-
-
-class LocalAccount(object):
-    '''
-    Collection of convenience methods on private key, roughly using the
-    same API as web3.js: https://web3js.readthedocs.io/en/1.0/web3-eth-accounts.html#create
-    '''
-    def __init__(self, key, account):
-        '''
-        :param eth_keys.PrivateKey key: to prefill in private key execution
-        :param web3.account.Account account: the key-unaware management API
-        '''
-        self._publicapi = account
-
-        self.address = key.public_key.to_checksum_address()
-
-        key_raw = key.to_bytes()
-        self.privateKey = key_raw
-
-        self._key_obj = key
-
-    def encrypt(self, password):
-        return self._publicapi.encrypt(self.privateKey, password)
-
-    def sign(self, *args, **kwargs):
-        if len(args) > 1 or 'private_key' in kwargs:
-            raise TypeError(
-                "This account object already has a private key,"
-                "you cannot specify a different one."
-            )
-        kwargs['private_key'] = self.privateKey
-        return self._publicapi.sign(*args, **kwargs)
-
-    def signTransaction(self, transaction_dict):
-        return self._publicapi.signTransaction(transaction_dict, self.privateKey)
-
-    def __bytes__(self):
-        return self.privateKey
->>>>>>> c402b7b8
+
+from web3.utils.encoding import (
+    to_bytes,
+    to_int,
+)
+
+from web3.utils.transactions import (
+    ChainAwareUnsignedTransaction,
+    UnsignedTransaction,
+    encode_transaction,
+    serializable_unsigned_transaction_from_dict,
+    strip_signature,
+)
+
+CHAIN_ID_OFFSET = 35
+V_OFFSET = 27
+
+
+def sign_transaction_dict(eth_key, transaction_dict):
+    # indicate that no functions should try to make calls to the client
+    web3 = None
+
+    # generate RLP-serializable transaction, with defaults filled
+    unsigned_transaction = serializable_unsigned_transaction_from_dict(web3, transaction_dict)
+
+    transaction_hash = unsigned_transaction.hash()
+
+    # detect chain
+    if isinstance(unsigned_transaction, UnsignedTransaction):
+        chain_id = None
+    else:
+        chain_id = unsigned_transaction.v
+
+    # sign with private key
+    (v, r, s) = sign_transaction_hash(eth_key, transaction_hash, chain_id)
+
+    # serialize transaction with rlp
+    encoded_transaction = encode_transaction(unsigned_transaction, vrs=(v, r, s))
+
+    return (v, r, s, transaction_hash, encoded_transaction)
+
+
+# watch here for updates to signature format: https://github.com/ethereum/EIPs/issues/191
+def signature_wrapper(message, version=b'E'):
+    assert isinstance(message, bytes)
+    if version == b'E':
+        preamble = b'\x19Ethereum Signed Message:\n'
+        size = str(len(message)).encode('utf-8')
+        return preamble + size + message
+    else:
+        raise NotImplementedError("Only the 'Ethereum Signed Message' preamble is supported")
+
+
+def hash_of_signed_transaction(txn_obj):
+    '''
+    Regenerate the hash of the signed transaction object.
+
+    1. Infer the chain ID from the signature
+    2. Strip out signature from transaction
+    3. Annotate the transaction with that ID, if available
+    4. Take the hash of the serialized, unsigned, chain-aware transaction
+
+    Chain ID inference and annotation is according to EIP-155
+    See details at https://github.com/ethereum/EIPs/blob/master/EIPS/eip-155.md
+
+    :return: chain-aware transaction, ready for hashing/signing
+    :rtype: `~web3.utils.encoding.ExtendedRLP`
+    '''
+    (chain_id, _v) = extract_chain_id(txn_obj.v)
+    unsigned_parts = strip_signature(txn_obj)
+    if chain_id is None:
+        signable_transaction = UnsignedTransaction(*unsigned_parts)
+    else:
+        extended_transaction = unsigned_parts + [chain_id, 0, 0]
+        signable_transaction = ChainAwareUnsignedTransaction(*extended_transaction)
+    return signable_transaction.hash()
+
+
+def extract_chain_id(raw_v):
+    '''
+    Extracts chain ID, according to EIP-155
+    @return (chain_id, v)
+    '''
+    above_id_offset = raw_v - CHAIN_ID_OFFSET
+    if above_id_offset < 0:
+        if raw_v in {0, 1}:
+            return (None, raw_v + V_OFFSET)
+        elif raw_v in {27, 28}:
+            return (None, raw_v)
+        else:
+            raise ValueError("v %r is invalid, must be one of: 0, 1, 27, 28, 35+")
+    else:
+        (chain_id, v_bit) = divmod(above_id_offset, 2)
+        return (chain_id, v_bit + V_OFFSET)
+
+
+def to_standard_signature_bytes(ethereum_signature_bytes):
+    rs = ethereum_signature_bytes[:-1]
+    v = to_int(ethereum_signature_bytes[-1])
+    standard_v = to_standard_v(v)
+    return rs + to_bytes(standard_v)
+
+
+def to_standard_v(enhanced_v):
+    (_chain, chain_naive_v) = extract_chain_id(enhanced_v)
+    v_standard = chain_naive_v - V_OFFSET
+    assert v_standard in {0, 1}
+    return v_standard
+
+
+def sign_transaction_hash(account, transaction_hash, chain_id):
+    signature = account.sign_msg_hash(transaction_hash)
+    (v_raw, r, s) = signature.vrs
+    if chain_id is None:
+        v = v_raw + V_OFFSET
+    else:
+        v = v_raw + CHAIN_ID_OFFSET + 2 * chain_id
+    return (v, r, s)
+
+
+def sign_message_hash(key, msg_hash):
+    signature = key.sign_msg_hash(msg_hash)
+    (v_standard, r, s) = signature.vrs
+    v = v_standard + V_OFFSET
+    eth_signature_bytes = b''.join(map(to_bytes, (r, s, v)))
+    return (v, r, s, eth_signature_bytes)
+
+
+class LocalAccount(object):
+    '''
+    Collection of convenience methods on private key, roughly using the
+    same API as web3.js: https://web3js.readthedocs.io/en/1.0/web3-eth-accounts.html#create
+    '''
+    def __init__(self, key, account):
+        '''
+        :param eth_keys.PrivateKey key: to prefill in private key execution
+        :param web3.account.Account account: the key-unaware management API
+        '''
+        self._publicapi = account
+
+        self.address = key.public_key.to_checksum_address()
+
+        key_raw = key.to_bytes()
+        self.privateKey = key_raw
+
+        self._key_obj = key
+
+    def encrypt(self, password):
+        return self._publicapi.encrypt(self.privateKey, password)
+
+    def sign(self, *args, **kwargs):
+        if len(args) > 1 or 'private_key' in kwargs:
+            raise TypeError(
+                "This account object already has a private key,"
+                "you cannot specify a different one."
+            )
+        kwargs['private_key'] = self.privateKey
+        return self._publicapi.sign(*args, **kwargs)
+
+    def signTransaction(self, transaction_dict):
+        return self._publicapi.signTransaction(transaction_dict, self.privateKey)
+
+    def __bytes__(self):
+        return self.privateKey